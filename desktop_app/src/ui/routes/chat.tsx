import { createFileRoute } from '@tanstack/react-router';
import { useCallback, useEffect, useRef } from 'react';

import ChatHistory from '@ui/components/Chat/ChatHistory';
import ChatInput from '@ui/components/Chat/ChatInput';
import EmptyChatState from '@ui/components/Chat/EmptyChatState';
import SystemPrompt from '@ui/components/Chat/SystemPrompt';
<<<<<<< HEAD
import { useChatAgent } from '@ui/contexts/chat-agent-context';
import { useChatStore, useToolsStore } from '@ui/stores';
=======
import config from '@ui/config';
import posthogClient from '@ui/lib/posthog';
import {
  useChatStore,
  useCloudProvidersStore,
  useDeveloperModeStore,
  useMemoryStore,
  useOllamaStore,
  useToolsStore,
} from '@ui/stores';
import { useStatusBarStore } from '@ui/stores/status-bar-store';

import { DEFAULT_ARCHESTRA_TOOLS } from '../../constants';

const {
  archestra: { chatStreamBaseUrl },
  chat: { systemMemoriesMessageId },
} = config;
>>>>>>> 20dec1c9

export const Route = createFileRoute('/chat')({
  component: ChatPage,
});

function ChatPage() {
  const { saveDraftMessage, getDraftMessage, clearDraftMessage } = useChatStore();
  const { setOnlyTools } = useToolsStore();
  const {
    messages,
    sendMessage,
    stop,
    isLoading,
    isSubmitting,
    setIsSubmitting,
    editingMessageId,
    editingContent,
    setEditingContent,
    startEdit,
    cancelEdit,
    saveEdit,
    deleteMessage,
<<<<<<< HEAD
    handleRegenerateMessage,
    regeneratingIndex,
    fullMessagesBackup,
    currentChatSessionId,
    currentChat,
    hasTooManyTools,
    setHasLoadedMemories,
    loadMemoriesIfNeeded,
  } = useChatAgent();
=======
    setEditingMessageContent,
    updateMessages,
    pendingPrompts,
    setPendingPrompts,
    removePendingPrompt,
  } = useChatStore();
  const { selectedToolIds, setOnlyTools } = useToolsStore();
  const { selectedModel } = useOllamaStore();
  const { availableCloudProviderModels } = useCloudProvidersStore();
  const { setChatInference } = useStatusBarStore();
  const { getSystemPrompt } = useDeveloperModeStore();
  const { memories, isLoading: isLoadingMemories } = useMemoryStore();

  const [regeneratingIndex, setRegeneratingIndex] = useState<number | null>(null);
  const [fullMessagesBackup, setFullMessagesBackup] = useState<UIMessage[]>([]);

  // Track pre-generation loading state (between submission and streaming start)
  const [isSubmitting, setIsSubmitting] = useState(false);
  const [submissionStartTime, setSubmissionStartTime] = useState<number>(Date.now());

  const currentChat = getCurrentChat();
  const currentChatSessionId = currentChat?.sessionId || '';
  const currentChatTitle = getCurrentChatTitle();
>>>>>>> 20dec1c9

  const pendingPrompt = pendingPrompts.get(currentChatSessionId);

  // Get current input from draft messages
  const currentInput = currentChat ? getDraftMessage(currentChat.id) : '';

<<<<<<< HEAD
  // Reset memory loading flag when chat changes
  useEffect(() => {
    setHasLoadedMemories(false);
  }, [currentChatSessionId, setHasLoadedMemories]);
=======
  // We use useRef because prepareSendMessagesRequest captures values when created.
  // Without ref, switching models/providers wouldn't work - it would always use the old values.
  // The refs let us always get the current selected model and provider values.
  const selectedModelRef = useRef(selectedModel);
  selectedModelRef.current = selectedModel;

  const availableCloudProviderModelsRef = useRef(availableCloudProviderModels);
  availableCloudProviderModelsRef.current = availableCloudProviderModels;

  const selectedToolIdsRef = useRef(selectedToolIds);
  selectedToolIdsRef.current = selectedToolIds;

  const systemPrompt = getSystemPrompt();
  const systemPromptRef = useRef(systemPrompt);
  systemPromptRef.current = systemPrompt;

  const memoriesText = memories.map((m) => `${m.name}: ${m.value}`).join('\n');
  const memoriesUIMessage = useMemo(
    () =>
      (memoriesText
        ? {
            id: systemMemoriesMessageId,
            role: 'system',
            parts: [{ type: 'text', text: `Previous memories loaded:\n${memoriesText}` }],
          }
        : null) as UIMessage | null,
    [memoriesText]
  );

  const transport = useMemo(() => {
    return new DefaultChatTransport({
      api: `${chatStreamBaseUrl}/stream`,
      prepareSendMessagesRequest: ({ id, messages }) => {
        const currentModel = selectedModelRef.current;
        const currentCloudProviderModels = availableCloudProviderModelsRef.current;
        const currentSystemPrompt = systemPromptRef.current;
        const currentChat = getCurrentChat();

        const cloudModel = currentCloudProviderModels.find((m) => m.id === currentModel);
        const provider = cloudModel ? cloudModel.provider : 'ollama';

        // Ensure system-memories message is included if it exists
        let messagesToSend = messages;

        // Prepend system prompt as a system message if it exists
        const messagesWithSystemPrompt = currentSystemPrompt
          ? [
              {
                id: 'system-prompt',
                role: 'system',
                parts: [{ type: 'text', text: currentSystemPrompt }],
              },
              ...messagesToSend,
            ]
          : messagesToSend;

        return {
          body: {
            messages: messagesWithSystemPrompt,
            model: currentModel,
            sessionId: id || currentChatSessionId,
            provider: provider,
            // Include chatId so backend can load chat-specific tools
            chatId: currentChat?.id,
            // Don't send requestedTools - let backend use chat's stored selection
            toolChoice: 'auto', // Always enable tool usage
          },
        };
      },
    });
  }, [currentChatSessionId, getCurrentChat]);

  const { sendMessage, messages, setMessages, stop, status, regenerate } = useChat({
    id: currentChatSessionId || 'temp-id', // use the provided chat ID or a temp ID
    transport,
    onError: (error) => {
      console.error('Chat error:', error);
      // Clear the pending prompt on error
      if (currentChatSessionId) {
        removePendingPrompt(currentChatSessionId);
      }
      // Add error message to the chat display
      const errorText =
        typeof error === 'string' ? error : error.message || 'An error occurred while processing your request.';
      const errorMessage: UIMessage = {
        id: `error-${Date.now()}`,
        role: 'assistant', // Use standard assistant role for errors
        parts: [
          {
            type: 'text',
            text: errorText,
          },
        ],
      };
      // Add the error message to the current messages
      setMessages((prevMessages) => [...prevMessages, errorMessage]);
      // Also save to the store so it persists
      if (currentChat) {
        updateMessages(currentChat.id, [...messages, errorMessage]);
      }
    },
  });

  const chatIsSubmitted = status === 'submitted';
  const chatIsLoading = status === 'streaming';
  const chatHasError = status === 'error';
  const chatIsReady = status === 'ready';

  const isSubmittingDisabled = !currentInput.trim() || chatIsLoading || isSubmitting || !!pendingPrompt;
  const isChatEmpty = messages.length === 0;

  /**
   * When streaming finishes and there is an assistant reply and the second to
   * last message is the same as the pending prompt, remove the pending prompt
   */
  useEffect(() => {
    if (chatIsReady && currentChatSessionId) {
      const secondToLastMessage = messages.at(-2);
      const lastMessage = messages.at(-1);

      const isSecondToLastMessageSameAsPendingPrompt =
        secondToLastMessage?.parts?.[0]?.type === 'text' && secondToLastMessage?.parts?.[0]?.text === pendingPrompt;
      const isLastMessageAssistant = lastMessage?.role === 'assistant';

      if (isLastMessageAssistant && isSecondToLastMessageSameAsPendingPrompt) removePendingPrompt(currentChatSessionId);
    }
  }, [chatIsReady, currentChatSessionId, messages]);

  // Wrapper functions for message editing actions
  const handleSaveEdit = useCallback(
    async (messageId: string) => {
      // Save the updated messages in the zustand store
      const updatedMessages = await saveEditMessage(messageId, messages);
      // Also update local messages state
      setMessages(updatedMessages);
    },
    [messages, saveEditMessage]
  );

  const handleDeleteMessage = useCallback(
    async (messageId: string) => {
      await deleteMessage(messageId, messages);
      // Also update local messages state
      setMessages(messages.filter((msg) => msg.id !== messageId));
    },
    [messages, deleteMessage]
  );

  // Handle regeneration for specific message index
  const handleRegenerateMessage = useCallback(
    async (messageIndex: number) => {
      const messageToRegenerate = messages[messageIndex];

      if (!messageToRegenerate || messageToRegenerate.role !== 'assistant') {
        console.error('Can only regenerate assistant messages');
        return;
      }

      setRegeneratingIndex(messageIndex);

      // Store the full messages array for display purposes
      setFullMessagesBackup(messages);

      // Create a truncated conversation for the API call only
      const conversationUpToAssistant = messages.slice(0, messageIndex + 1);

      // Temporarily set messages to truncated version for API call
      setMessages(conversationUpToAssistant);

      // Use the built-in regenerate function which will regenerate the last assistant message
      regenerate();
    },
    [messages, regenerate]
  );

  // Track inference in StatusBar
  useEffect(() => {
    if (chatIsLoading || isSubmitting) {
      setChatInference(currentChatSessionId, currentChatTitle, true);
    } else if (chatIsReady || chatHasError) {
      // Only stop inference when this specific chat is done
      setChatInference(currentChatSessionId, currentChatTitle, false);
    }
  }, [
    chatIsLoading,
    isSubmitting,
    chatIsReady,
    chatHasError,
    currentChatSessionId,
    currentChatTitle,
    setChatInference,
  ]);

  useEffect(() => {
    if (chatIsLoading) {
      setIsSubmitting(false);
    }
  }, [chatIsLoading]);

  useEffect(() => {
    if (chatIsReady || chatHasError) {
      setIsSubmitting(false);
    }

    // Handle error case during regeneration - restore backup messages
    if (chatHasError && regeneratingIndex !== null && fullMessagesBackup.length > 0) {
      setMessages(fullMessagesBackup);
      setFullMessagesBackup([]);
      setRegeneratingIndex(null);
    }
  }, [chatIsReady, chatHasError, regeneratingIndex, fullMessagesBackup]);

  // Clear regenerating state and merge new message when streaming finishes
  useEffect(() => {
    if (chatIsReady && regeneratingIndex !== null && fullMessagesBackup.length > 0) {
      // Get the new regenerated message (last message in the current truncated array)
      const newRegeneratedMessage = messages[messages.length - 1];

      if (newRegeneratedMessage && regeneratingIndex < fullMessagesBackup.length) {
        // Create new array with the regenerated message replaced
        const updatedMessages = [...fullMessagesBackup];
        updatedMessages[regeneratingIndex] = newRegeneratedMessage;

        // Set the complete updated messages array
        setMessages(updatedMessages);
      } else {
        // Fallback: restore backup if something went wrong
        setMessages(fullMessagesBackup);
      }

      setFullMessagesBackup([]);
      setRegeneratingIndex(null);
    } else if (chatIsReady && regeneratingIndex !== null) {
      // No backup to restore, just clear the regenerating state
      setRegeneratingIndex(null);
    }
  }, [chatIsReady, regeneratingIndex, fullMessagesBackup, messages]);

  // Add a ref to track the last loaded chat
  const lastLoadedChatIdRef = useRef<string | null>(null);

  // Load messages from database when chat changes
  useEffect(() => {
    // Only sync messages when switching to a different chat
    // Don't sync when the same chat object updates (title, tokens, etc.)
    if (currentChatSessionId && currentChatSessionId !== lastLoadedChatIdRef.current) {
      const chat = getCurrentChat();
      if (chat && chat.messages && chat.messages.length > 0) {
        // Messages are already UIMessage type
        setMessages(chat.messages);
      } else {
        // Clear messages when chat exists but has no messages
        setMessages([]);
      }
      lastLoadedChatIdRef.current = currentChatSessionId;
    }
  }, [currentChatSessionId, getCurrentChat]); // Only depend on session ID and the getter function

  // Add debounced message sync from useChat to store
  const messageSyncTimeoutRef = useRef<NodeJS.Timeout | null>(null);

  useEffect(() => {
    // Sync messages back to store with debouncing
    // Only sync when we have a valid chat and messages
    if (currentChat && messages.length > 0 && !chatIsLoading) {
      // Clear existing timeout
      if (messageSyncTimeoutRef.current) {
        clearTimeout(messageSyncTimeoutRef.current);
      }

      // Debounce to avoid excessive updates during streaming
      messageSyncTimeoutRef.current = setTimeout(() => {
        updateMessages(currentChat.id, messages);
      }, 1000); // 1 second debounce
    }

    // Cleanup on unmount
    return () => {
      if (messageSyncTimeoutRef.current) {
        clearTimeout(messageSyncTimeoutRef.current);
      }
    };
  }, [messages, currentChat?.id, chatIsLoading, updateMessages]);
>>>>>>> 20dec1c9

  // Simple debounce implementation
  const debounceRef = useRef<NodeJS.Timeout | null>(null);
  const debouncedSaveDraft = useCallback((chatId: number, content: string) => {
    if (debounceRef.current) clearTimeout(debounceRef.current);
    debounceRef.current = setTimeout(() => {
      // This could be used for future persistence to localStorage or server
      console.log('Debounced save draft:', { chatId, contentLength: content.length });
    }, 500);
  }, []);

  // Cleanup timeout on unmount to prevent memory leak
  useEffect(() => {
    return () => {
      if (debounceRef.current) {
        clearTimeout(debounceRef.current);
      }
    };
  }, []);

<<<<<<< HEAD
  const handleInputChange = (e: React.ChangeEvent<HTMLTextAreaElement>) => {
    const newValue = e.target.value;
    if (currentChat) {
      saveDraftMessage(currentChat.id, newValue);
      debouncedSaveDraft(currentChat.id, newValue);
    }
  };

  const handleSubmit = async (e?: React.FormEvent<HTMLFormElement>) => {
    e?.preventDefault();
    if (isSubmittingDisabled) return;
    if (currentInput.trim() && currentChat) {
      await loadMemoriesIfNeeded();
      let messageText = currentInput;
      if (hasTooManyTools) {
        await setOnlyTools(['archestra__list_available_tools', 'archestra__enable_tools', 'archestra__disable_tools']);
        messageText = `You currently have only list_available_tools and enable_tools enabled. Follow these steps:\n1. Call list_available_tools to see all available tool IDs\n2. Call enable_tools with the specific tool IDs you need, for example: {"toolIds": ["filesystem__read_file", "filesystem__write_file"]}\n3. After enabling the necessary tools, disable Archestra tools using disable_tools.\n4. After, proceed with this task: \n\n${currentInput}`;
      }
      setIsSubmitting(true);
      sendMessage({ text: messageText });
      clearDraftMessage(currentChat.id);
    }
  };

  const handlePromptSelect = async (prompt: string) => {
    await loadMemoriesIfNeeded();
    setIsSubmitting(true);
    sendMessage({ text: prompt });
  };

  const handleRerunAgent = async () => {
=======
  const handleInputChange = useCallback(
    (e: React.ChangeEvent<HTMLTextAreaElement>) => {
      const newValue = e.target.value;
      if (currentChat) {
        // Immediately update UI by saving to store without debounce
        saveDraftMessage(currentChat.id, newValue);
        // Also save with debounce for potential future persistence
        debouncedSaveDraft(currentChat.id, newValue);
      }
    },
    [currentChat, saveDraftMessage, debouncedSaveDraft]
  );

  /**
   * Check if more than 20 tools are selected and reset to default if so
   */
  const conditionallyResetTools = useCallback(() => {
    if (selectedToolIds.size > 20) {
      setOnlyTools(DEFAULT_ARCHESTRA_TOOLS);
    }
  }, [selectedToolIds, setOnlyTools]);

  const handleSubmit = useCallback(
    async (e?: React.FormEvent<HTMLFormElement>) => {
      e?.preventDefault();

      if (isSubmittingDisabled) {
        return;
      } else if (currentInput.trim() && currentChat) {
        if (messages.length === 0 && memoriesUIMessage) {
          setMessages([memoriesUIMessage]);
        }

        conditionallyResetTools();

        setIsSubmitting(true);
        setSubmissionStartTime(Date.now());
        sendMessage({ text: currentInput });
        setPendingPrompts(currentChatSessionId, currentInput);
        clearDraftMessage(currentChat.id);

        // Track message sent in PostHog
        posthogClient.capture('message_sent', {
          chatId: currentChat.id,
          messageLength: currentInput.length,
          toolsCount: selectedToolIds.size,
        });
      }
    },
    [
      isSubmittingDisabled,
      currentInput,
      currentChat,
      messages,
      memoriesUIMessage,
      selectedToolIds,
      setMessages,
      conditionallyResetTools,
      sendMessage,
      setPendingPrompts,
      clearDraftMessage,
    ]
  );

  const handlePromptSelect = useCallback(
    async (prompt: string) => {
      conditionallyResetTools();

      setIsSubmitting(true);
      setSubmissionStartTime(Date.now());

      // Directly send the prompt when a tile is clicked
      sendMessage({ text: prompt });

      // Track prompt selection in PostHog
      posthogClient.capture('prompt_selected', {
        chatId: currentChat?.id,
        promptLength: prompt.length,
        toolsCount: selectedToolIds.size,
      });
    },
    [conditionallyResetTools, sendMessage, currentChat, selectedToolIds]
  );

  const handleRerunAgent = useCallback(async () => {
    // Get the first user message (the original prompt)
>>>>>>> 20dec1c9
    const firstUserMessage = messages.find((msg) => msg.role === 'user');
    if (!firstUserMessage) return;

    // Extract text from message.parts for rerun logic
    let messageText = '';
    if (firstUserMessage.parts) {
      const textPart = firstUserMessage.parts.find((part) => part.type === 'text');
      if (textPart && 'text' in textPart) {
        messageText = textPart.text;
      }
    }
<<<<<<< HEAD
    if (!messageText) return;

    // Reset memory loading flags to load memories again
    setHasLoadedMemories(false);
    await loadMemoriesIfNeeded();
=======

    if (!messageText) {
      return;
    }

    setMessages(memoriesUIMessage ? [memoriesUIMessage] : []);
    conditionallyResetTools();
>>>>>>> 20dec1c9

    // Re-run with the first user message
    setIsSubmitting(true);
    sendMessage({ text: messageText });
<<<<<<< HEAD
  };

  const isSubmittingDisabled = !currentInput.trim() || isLoading || isSubmitting;

  const isChatEmpty = messages.length === 0;

=======

    if (currentChat) {
      setPendingPrompts(currentChatSessionId, messageText);
    }
  }, [
    messages,
    memoriesUIMessage,
    currentChatSessionId,
    currentChat,
    conditionallyResetTools,
    setMessages,
    sendMessage,
    setPendingPrompts,
  ]);

  if (!currentChat) {
    return null;
  }

  // Early return if no current chat exists (e.g., during deletion)
>>>>>>> 20dec1c9
  if (!currentChat) {
    return (
      <div className="flex flex-col h-full gap-2 max-w-full overflow-hidden">
        <div className="flex-1 min-h-0 overflow-auto">
          <EmptyChatState onPromptSelect={handlePromptSelect} />
        </div>
        <ChatInput
          input=""
          disabled={true}
          rerunAgentDisabled={true}
          isLoading={false}
          isPreparing={false}
          handleInputChange={() => {}}
          handleSubmit={() => {}}
          stop={() => {}}
          hasMessages={false}
          status="ready"
          isSubmitting={false}
        />
      </div>
    );
  }

  const isRegenerating = regeneratingIndex !== null || isLoading;
  const isPreparing = isSubmitting && !isRegenerating;

  return (
    <div className="flex flex-col h-full gap-2 max-w-full overflow-hidden">
      {isChatEmpty ? (
        <div className="flex-1 min-h-0 overflow-auto">
          <EmptyChatState onPromptSelect={handlePromptSelect} />
        </div>
      ) : (
        <div className="flex-1 min-h-0 overflow-hidden max-w-full">
          <ChatHistory
            chatId={currentChat.id}
            sessionId={currentChatSessionId}
            messages={regeneratingIndex !== null && fullMessagesBackup.length > 0 ? fullMessagesBackup : messages}
            editingMessageId={editingMessageId}
            editingContent={editingContent}
            onEditStart={startEdit}
            onEditCancel={cancelEdit}
            onEditSave={async (messageId: string) => await saveEdit(messageId)}
            onEditChange={setEditingContent}
            onDeleteMessage={async (messageId: string) => await deleteMessage(messageId)}
            onRegenerateMessage={handleRegenerateMessage}
<<<<<<< HEAD
            isRegenerating={isRegenerating}
=======
            isRegenerating={regeneratingIndex !== null || chatIsLoading}
>>>>>>> 20dec1c9
            regeneratingIndex={regeneratingIndex}
            isSubmitting={isSubmitting}
          />
        </div>
      )}
      <SystemPrompt />
      <div className="flex-shrink-0">
        <ChatInput
          input={currentInput}
          handleInputChange={handleInputChange}
          handleSubmit={handleSubmit}
<<<<<<< HEAD
          isLoading={isLoading}
          isPreparing={isPreparing}
=======
          isLoading={chatIsLoading}
          rerunAgentDisabled={chatIsSubmitted || chatIsLoading}
>>>>>>> 20dec1c9
          disabled={isSubmittingDisabled}
          stop={stop}
          hasMessages={messages.length > 0}
          onRerunAgent={handleRerunAgent}
          status={status}
          isSubmitting={isSubmitting}
        />
      </div>
    </div>
  );
}<|MERGE_RESOLUTION|>--- conflicted
+++ resolved
@@ -5,29 +5,8 @@
 import ChatInput from '@ui/components/Chat/ChatInput';
 import EmptyChatState from '@ui/components/Chat/EmptyChatState';
 import SystemPrompt from '@ui/components/Chat/SystemPrompt';
-<<<<<<< HEAD
 import { useChatAgent } from '@ui/contexts/chat-agent-context';
 import { useChatStore, useToolsStore } from '@ui/stores';
-=======
-import config from '@ui/config';
-import posthogClient from '@ui/lib/posthog';
-import {
-  useChatStore,
-  useCloudProvidersStore,
-  useDeveloperModeStore,
-  useMemoryStore,
-  useOllamaStore,
-  useToolsStore,
-} from '@ui/stores';
-import { useStatusBarStore } from '@ui/stores/status-bar-store';
-
-import { DEFAULT_ARCHESTRA_TOOLS } from '../../constants';
-
-const {
-  archestra: { chatStreamBaseUrl },
-  chat: { systemMemoriesMessageId },
-} = config;
->>>>>>> 20dec1c9
 
 export const Route = createFileRoute('/chat')({
   component: ChatPage,
@@ -50,7 +29,6 @@
     cancelEdit,
     saveEdit,
     deleteMessage,
-<<<<<<< HEAD
     handleRegenerateMessage,
     regeneratingIndex,
     fullMessagesBackup,
@@ -60,327 +38,16 @@
     setHasLoadedMemories,
     loadMemoriesIfNeeded,
   } = useChatAgent();
-=======
-    setEditingMessageContent,
-    updateMessages,
-    pendingPrompts,
-    setPendingPrompts,
-    removePendingPrompt,
-  } = useChatStore();
-  const { selectedToolIds, setOnlyTools } = useToolsStore();
-  const { selectedModel } = useOllamaStore();
-  const { availableCloudProviderModels } = useCloudProvidersStore();
-  const { setChatInference } = useStatusBarStore();
-  const { getSystemPrompt } = useDeveloperModeStore();
-  const { memories, isLoading: isLoadingMemories } = useMemoryStore();
-
-  const [regeneratingIndex, setRegeneratingIndex] = useState<number | null>(null);
-  const [fullMessagesBackup, setFullMessagesBackup] = useState<UIMessage[]>([]);
-
-  // Track pre-generation loading state (between submission and streaming start)
-  const [isSubmitting, setIsSubmitting] = useState(false);
-  const [submissionStartTime, setSubmissionStartTime] = useState<number>(Date.now());
-
-  const currentChat = getCurrentChat();
-  const currentChatSessionId = currentChat?.sessionId || '';
-  const currentChatTitle = getCurrentChatTitle();
->>>>>>> 20dec1c9
 
   const pendingPrompt = pendingPrompts.get(currentChatSessionId);
 
   // Get current input from draft messages
   const currentInput = currentChat ? getDraftMessage(currentChat.id) : '';
 
-<<<<<<< HEAD
   // Reset memory loading flag when chat changes
   useEffect(() => {
     setHasLoadedMemories(false);
   }, [currentChatSessionId, setHasLoadedMemories]);
-=======
-  // We use useRef because prepareSendMessagesRequest captures values when created.
-  // Without ref, switching models/providers wouldn't work - it would always use the old values.
-  // The refs let us always get the current selected model and provider values.
-  const selectedModelRef = useRef(selectedModel);
-  selectedModelRef.current = selectedModel;
-
-  const availableCloudProviderModelsRef = useRef(availableCloudProviderModels);
-  availableCloudProviderModelsRef.current = availableCloudProviderModels;
-
-  const selectedToolIdsRef = useRef(selectedToolIds);
-  selectedToolIdsRef.current = selectedToolIds;
-
-  const systemPrompt = getSystemPrompt();
-  const systemPromptRef = useRef(systemPrompt);
-  systemPromptRef.current = systemPrompt;
-
-  const memoriesText = memories.map((m) => `${m.name}: ${m.value}`).join('\n');
-  const memoriesUIMessage = useMemo(
-    () =>
-      (memoriesText
-        ? {
-            id: systemMemoriesMessageId,
-            role: 'system',
-            parts: [{ type: 'text', text: `Previous memories loaded:\n${memoriesText}` }],
-          }
-        : null) as UIMessage | null,
-    [memoriesText]
-  );
-
-  const transport = useMemo(() => {
-    return new DefaultChatTransport({
-      api: `${chatStreamBaseUrl}/stream`,
-      prepareSendMessagesRequest: ({ id, messages }) => {
-        const currentModel = selectedModelRef.current;
-        const currentCloudProviderModels = availableCloudProviderModelsRef.current;
-        const currentSystemPrompt = systemPromptRef.current;
-        const currentChat = getCurrentChat();
-
-        const cloudModel = currentCloudProviderModels.find((m) => m.id === currentModel);
-        const provider = cloudModel ? cloudModel.provider : 'ollama';
-
-        // Ensure system-memories message is included if it exists
-        let messagesToSend = messages;
-
-        // Prepend system prompt as a system message if it exists
-        const messagesWithSystemPrompt = currentSystemPrompt
-          ? [
-              {
-                id: 'system-prompt',
-                role: 'system',
-                parts: [{ type: 'text', text: currentSystemPrompt }],
-              },
-              ...messagesToSend,
-            ]
-          : messagesToSend;
-
-        return {
-          body: {
-            messages: messagesWithSystemPrompt,
-            model: currentModel,
-            sessionId: id || currentChatSessionId,
-            provider: provider,
-            // Include chatId so backend can load chat-specific tools
-            chatId: currentChat?.id,
-            // Don't send requestedTools - let backend use chat's stored selection
-            toolChoice: 'auto', // Always enable tool usage
-          },
-        };
-      },
-    });
-  }, [currentChatSessionId, getCurrentChat]);
-
-  const { sendMessage, messages, setMessages, stop, status, regenerate } = useChat({
-    id: currentChatSessionId || 'temp-id', // use the provided chat ID or a temp ID
-    transport,
-    onError: (error) => {
-      console.error('Chat error:', error);
-      // Clear the pending prompt on error
-      if (currentChatSessionId) {
-        removePendingPrompt(currentChatSessionId);
-      }
-      // Add error message to the chat display
-      const errorText =
-        typeof error === 'string' ? error : error.message || 'An error occurred while processing your request.';
-      const errorMessage: UIMessage = {
-        id: `error-${Date.now()}`,
-        role: 'assistant', // Use standard assistant role for errors
-        parts: [
-          {
-            type: 'text',
-            text: errorText,
-          },
-        ],
-      };
-      // Add the error message to the current messages
-      setMessages((prevMessages) => [...prevMessages, errorMessage]);
-      // Also save to the store so it persists
-      if (currentChat) {
-        updateMessages(currentChat.id, [...messages, errorMessage]);
-      }
-    },
-  });
-
-  const chatIsSubmitted = status === 'submitted';
-  const chatIsLoading = status === 'streaming';
-  const chatHasError = status === 'error';
-  const chatIsReady = status === 'ready';
-
-  const isSubmittingDisabled = !currentInput.trim() || chatIsLoading || isSubmitting || !!pendingPrompt;
-  const isChatEmpty = messages.length === 0;
-
-  /**
-   * When streaming finishes and there is an assistant reply and the second to
-   * last message is the same as the pending prompt, remove the pending prompt
-   */
-  useEffect(() => {
-    if (chatIsReady && currentChatSessionId) {
-      const secondToLastMessage = messages.at(-2);
-      const lastMessage = messages.at(-1);
-
-      const isSecondToLastMessageSameAsPendingPrompt =
-        secondToLastMessage?.parts?.[0]?.type === 'text' && secondToLastMessage?.parts?.[0]?.text === pendingPrompt;
-      const isLastMessageAssistant = lastMessage?.role === 'assistant';
-
-      if (isLastMessageAssistant && isSecondToLastMessageSameAsPendingPrompt) removePendingPrompt(currentChatSessionId);
-    }
-  }, [chatIsReady, currentChatSessionId, messages]);
-
-  // Wrapper functions for message editing actions
-  const handleSaveEdit = useCallback(
-    async (messageId: string) => {
-      // Save the updated messages in the zustand store
-      const updatedMessages = await saveEditMessage(messageId, messages);
-      // Also update local messages state
-      setMessages(updatedMessages);
-    },
-    [messages, saveEditMessage]
-  );
-
-  const handleDeleteMessage = useCallback(
-    async (messageId: string) => {
-      await deleteMessage(messageId, messages);
-      // Also update local messages state
-      setMessages(messages.filter((msg) => msg.id !== messageId));
-    },
-    [messages, deleteMessage]
-  );
-
-  // Handle regeneration for specific message index
-  const handleRegenerateMessage = useCallback(
-    async (messageIndex: number) => {
-      const messageToRegenerate = messages[messageIndex];
-
-      if (!messageToRegenerate || messageToRegenerate.role !== 'assistant') {
-        console.error('Can only regenerate assistant messages');
-        return;
-      }
-
-      setRegeneratingIndex(messageIndex);
-
-      // Store the full messages array for display purposes
-      setFullMessagesBackup(messages);
-
-      // Create a truncated conversation for the API call only
-      const conversationUpToAssistant = messages.slice(0, messageIndex + 1);
-
-      // Temporarily set messages to truncated version for API call
-      setMessages(conversationUpToAssistant);
-
-      // Use the built-in regenerate function which will regenerate the last assistant message
-      regenerate();
-    },
-    [messages, regenerate]
-  );
-
-  // Track inference in StatusBar
-  useEffect(() => {
-    if (chatIsLoading || isSubmitting) {
-      setChatInference(currentChatSessionId, currentChatTitle, true);
-    } else if (chatIsReady || chatHasError) {
-      // Only stop inference when this specific chat is done
-      setChatInference(currentChatSessionId, currentChatTitle, false);
-    }
-  }, [
-    chatIsLoading,
-    isSubmitting,
-    chatIsReady,
-    chatHasError,
-    currentChatSessionId,
-    currentChatTitle,
-    setChatInference,
-  ]);
-
-  useEffect(() => {
-    if (chatIsLoading) {
-      setIsSubmitting(false);
-    }
-  }, [chatIsLoading]);
-
-  useEffect(() => {
-    if (chatIsReady || chatHasError) {
-      setIsSubmitting(false);
-    }
-
-    // Handle error case during regeneration - restore backup messages
-    if (chatHasError && regeneratingIndex !== null && fullMessagesBackup.length > 0) {
-      setMessages(fullMessagesBackup);
-      setFullMessagesBackup([]);
-      setRegeneratingIndex(null);
-    }
-  }, [chatIsReady, chatHasError, regeneratingIndex, fullMessagesBackup]);
-
-  // Clear regenerating state and merge new message when streaming finishes
-  useEffect(() => {
-    if (chatIsReady && regeneratingIndex !== null && fullMessagesBackup.length > 0) {
-      // Get the new regenerated message (last message in the current truncated array)
-      const newRegeneratedMessage = messages[messages.length - 1];
-
-      if (newRegeneratedMessage && regeneratingIndex < fullMessagesBackup.length) {
-        // Create new array with the regenerated message replaced
-        const updatedMessages = [...fullMessagesBackup];
-        updatedMessages[regeneratingIndex] = newRegeneratedMessage;
-
-        // Set the complete updated messages array
-        setMessages(updatedMessages);
-      } else {
-        // Fallback: restore backup if something went wrong
-        setMessages(fullMessagesBackup);
-      }
-
-      setFullMessagesBackup([]);
-      setRegeneratingIndex(null);
-    } else if (chatIsReady && regeneratingIndex !== null) {
-      // No backup to restore, just clear the regenerating state
-      setRegeneratingIndex(null);
-    }
-  }, [chatIsReady, regeneratingIndex, fullMessagesBackup, messages]);
-
-  // Add a ref to track the last loaded chat
-  const lastLoadedChatIdRef = useRef<string | null>(null);
-
-  // Load messages from database when chat changes
-  useEffect(() => {
-    // Only sync messages when switching to a different chat
-    // Don't sync when the same chat object updates (title, tokens, etc.)
-    if (currentChatSessionId && currentChatSessionId !== lastLoadedChatIdRef.current) {
-      const chat = getCurrentChat();
-      if (chat && chat.messages && chat.messages.length > 0) {
-        // Messages are already UIMessage type
-        setMessages(chat.messages);
-      } else {
-        // Clear messages when chat exists but has no messages
-        setMessages([]);
-      }
-      lastLoadedChatIdRef.current = currentChatSessionId;
-    }
-  }, [currentChatSessionId, getCurrentChat]); // Only depend on session ID and the getter function
-
-  // Add debounced message sync from useChat to store
-  const messageSyncTimeoutRef = useRef<NodeJS.Timeout | null>(null);
-
-  useEffect(() => {
-    // Sync messages back to store with debouncing
-    // Only sync when we have a valid chat and messages
-    if (currentChat && messages.length > 0 && !chatIsLoading) {
-      // Clear existing timeout
-      if (messageSyncTimeoutRef.current) {
-        clearTimeout(messageSyncTimeoutRef.current);
-      }
-
-      // Debounce to avoid excessive updates during streaming
-      messageSyncTimeoutRef.current = setTimeout(() => {
-        updateMessages(currentChat.id, messages);
-      }, 1000); // 1 second debounce
-    }
-
-    // Cleanup on unmount
-    return () => {
-      if (messageSyncTimeoutRef.current) {
-        clearTimeout(messageSyncTimeoutRef.current);
-      }
-    };
-  }, [messages, currentChat?.id, chatIsLoading, updateMessages]);
->>>>>>> 20dec1c9
 
   // Simple debounce implementation
   const debounceRef = useRef<NodeJS.Timeout | null>(null);
@@ -401,14 +68,13 @@
     };
   }, []);
 
-<<<<<<< HEAD
   const handleInputChange = (e: React.ChangeEvent<HTMLTextAreaElement>) => {
     const newValue = e.target.value;
     if (currentChat) {
       saveDraftMessage(currentChat.id, newValue);
       debouncedSaveDraft(currentChat.id, newValue);
     }
-  };
+  }, [selectedToolIds, setOnlyTools]);
 
   const handleSubmit = async (e?: React.FormEvent<HTMLFormElement>) => {
     e?.preventDefault();
@@ -433,94 +99,6 @@
   };
 
   const handleRerunAgent = async () => {
-=======
-  const handleInputChange = useCallback(
-    (e: React.ChangeEvent<HTMLTextAreaElement>) => {
-      const newValue = e.target.value;
-      if (currentChat) {
-        // Immediately update UI by saving to store without debounce
-        saveDraftMessage(currentChat.id, newValue);
-        // Also save with debounce for potential future persistence
-        debouncedSaveDraft(currentChat.id, newValue);
-      }
-    },
-    [currentChat, saveDraftMessage, debouncedSaveDraft]
-  );
-
-  /**
-   * Check if more than 20 tools are selected and reset to default if so
-   */
-  const conditionallyResetTools = useCallback(() => {
-    if (selectedToolIds.size > 20) {
-      setOnlyTools(DEFAULT_ARCHESTRA_TOOLS);
-    }
-  }, [selectedToolIds, setOnlyTools]);
-
-  const handleSubmit = useCallback(
-    async (e?: React.FormEvent<HTMLFormElement>) => {
-      e?.preventDefault();
-
-      if (isSubmittingDisabled) {
-        return;
-      } else if (currentInput.trim() && currentChat) {
-        if (messages.length === 0 && memoriesUIMessage) {
-          setMessages([memoriesUIMessage]);
-        }
-
-        conditionallyResetTools();
-
-        setIsSubmitting(true);
-        setSubmissionStartTime(Date.now());
-        sendMessage({ text: currentInput });
-        setPendingPrompts(currentChatSessionId, currentInput);
-        clearDraftMessage(currentChat.id);
-
-        // Track message sent in PostHog
-        posthogClient.capture('message_sent', {
-          chatId: currentChat.id,
-          messageLength: currentInput.length,
-          toolsCount: selectedToolIds.size,
-        });
-      }
-    },
-    [
-      isSubmittingDisabled,
-      currentInput,
-      currentChat,
-      messages,
-      memoriesUIMessage,
-      selectedToolIds,
-      setMessages,
-      conditionallyResetTools,
-      sendMessage,
-      setPendingPrompts,
-      clearDraftMessage,
-    ]
-  );
-
-  const handlePromptSelect = useCallback(
-    async (prompt: string) => {
-      conditionallyResetTools();
-
-      setIsSubmitting(true);
-      setSubmissionStartTime(Date.now());
-
-      // Directly send the prompt when a tile is clicked
-      sendMessage({ text: prompt });
-
-      // Track prompt selection in PostHog
-      posthogClient.capture('prompt_selected', {
-        chatId: currentChat?.id,
-        promptLength: prompt.length,
-        toolsCount: selectedToolIds.size,
-      });
-    },
-    [conditionallyResetTools, sendMessage, currentChat, selectedToolIds]
-  );
-
-  const handleRerunAgent = useCallback(async () => {
-    // Get the first user message (the original prompt)
->>>>>>> 20dec1c9
     const firstUserMessage = messages.find((msg) => msg.role === 'user');
     if (!firstUserMessage) return;
 
@@ -532,54 +110,21 @@
         messageText = textPart.text;
       }
     }
-<<<<<<< HEAD
     if (!messageText) return;
 
     // Reset memory loading flags to load memories again
     setHasLoadedMemories(false);
     await loadMemoriesIfNeeded();
-=======
-
-    if (!messageText) {
-      return;
-    }
-
-    setMessages(memoriesUIMessage ? [memoriesUIMessage] : []);
-    conditionallyResetTools();
->>>>>>> 20dec1c9
 
     // Re-run with the first user message
     setIsSubmitting(true);
     sendMessage({ text: messageText });
-<<<<<<< HEAD
   };
 
   const isSubmittingDisabled = !currentInput.trim() || isLoading || isSubmitting;
 
   const isChatEmpty = messages.length === 0;
 
-=======
-
-    if (currentChat) {
-      setPendingPrompts(currentChatSessionId, messageText);
-    }
-  }, [
-    messages,
-    memoriesUIMessage,
-    currentChatSessionId,
-    currentChat,
-    conditionallyResetTools,
-    setMessages,
-    sendMessage,
-    setPendingPrompts,
-  ]);
-
-  if (!currentChat) {
-    return null;
-  }
-
-  // Early return if no current chat exists (e.g., during deletion)
->>>>>>> 20dec1c9
   if (!currentChat) {
     return (
       <div className="flex flex-col h-full gap-2 max-w-full overflow-hidden">
@@ -626,11 +171,7 @@
             onEditChange={setEditingContent}
             onDeleteMessage={async (messageId: string) => await deleteMessage(messageId)}
             onRegenerateMessage={handleRegenerateMessage}
-<<<<<<< HEAD
             isRegenerating={isRegenerating}
-=======
-            isRegenerating={regeneratingIndex !== null || chatIsLoading}
->>>>>>> 20dec1c9
             regeneratingIndex={regeneratingIndex}
             isSubmitting={isSubmitting}
           />
@@ -642,13 +183,8 @@
           input={currentInput}
           handleInputChange={handleInputChange}
           handleSubmit={handleSubmit}
-<<<<<<< HEAD
           isLoading={isLoading}
           isPreparing={isPreparing}
-=======
-          isLoading={chatIsLoading}
-          rerunAgentDisabled={chatIsSubmitted || chatIsLoading}
->>>>>>> 20dec1c9
           disabled={isSubmittingDisabled}
           stop={stop}
           hasMessages={messages.length > 0}
