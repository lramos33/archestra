import { createFileRoute } from '@tanstack/react-router';
import { useCallback, useEffect, useRef } from 'react';

import ChatHistory from '@ui/components/Chat/ChatHistory';
import ChatInput from '@ui/components/Chat/ChatInput';
import EmptyChatState from '@ui/components/Chat/EmptyChatState';
import SystemPrompt from '@ui/components/Chat/SystemPrompt';
import { useChatAgent } from '@ui/contexts/chat-agent-context';
import { useChatStore, useToolsStore } from '@ui/stores';

export const Route = createFileRoute('/chat')({
  component: ChatPage,
});

function ChatPage() {
  const { saveDraftMessage, getDraftMessage, clearDraftMessage } = useChatStore();
  const { setOnlyTools } = useToolsStore();
  const {
    messages,
    sendMessage,
    stop,
    isLoading,
    isSubmitting,
    setIsSubmitting,
    submissionStartTime,
    setSubmissionStartTime,
    editingMessageId,
    editingContent,
    setEditingContent,
    startEdit,
    cancelEdit,
    saveEdit,
    deleteMessage,
    handleRegenerateMessage,
    regeneratingIndex,
    fullMessagesBackup,
    currentChatSessionId,
    currentChat,
    currentChatTitle,
    hasTooManyTools,
    setHasTooManyTools,
    hasLoadedMemories,
    setHasLoadedMemories,
    loadMemoriesIfNeeded,
  } = useChatAgent();

  // Get current input from draft messages
  const currentInput = currentChat ? getDraftMessage(currentChat.id) : '';

  // Reset memory loading flag when chat changes
  useEffect(() => {
    setHasLoadedMemories(false);
  }, [currentChatSessionId, setHasLoadedMemories]);

  // Simple debounce implementation
  const debounceRef = useRef<NodeJS.Timeout | null>(null);
  const debouncedSaveDraft = useCallback((chatId: number, content: string) => {
    if (debounceRef.current) clearTimeout(debounceRef.current);
    debounceRef.current = setTimeout(() => {
      // This could be used for future persistence to localStorage or server
      console.log('Debounced save draft:', { chatId, contentLength: content.length });
    }, 500);
  }, []);

  // Cleanup timeout on unmount to prevent memory leak
  useEffect(() => {
    return () => {
      if (debounceRef.current) {
        clearTimeout(debounceRef.current);
      }
    };
  }, []);

  const handleInputChange = (e: React.ChangeEvent<HTMLTextAreaElement>) => {
    const newValue = e.target.value;
    if (currentChat) {
      saveDraftMessage(currentChat.id, newValue);
      debouncedSaveDraft(currentChat.id, newValue);
    }
  };

<<<<<<< HEAD
=======
  const loadMemoriesIfNeeded = async (forceLoad = false): Promise<boolean> => {
    // Only load memories for the first message in a chat
    if ((forceLoad || messages.length === 0) && !hasLoadedMemories && !isLoadingMemories) {
      setIsLoadingMemories(true);
      try {
        const { data } = await getAllMemories();
        if (data && data.memories && data.memories.length > 0) {
          // Format memories for logging
          const memoriesText = data.memories.map((m) => `${m.name}: ${m.value}`).join('\n');

          // Log memories to console instead of showing in UI
          console.log('Previous memories loaded:');
          console.log(memoriesText);
          console.log(`Total memories loaded: ${data.memories.length}`);

          // Add a system message with the memories (but don't display it)
          const systemMessage: UIMessage = {
            id: 'system-memories',
            role: 'system',
            parts: [{ type: 'text', text: `Previous memories loaded:\n${memoriesText}` }],
          };

          // Prepend the system message to the messages
          // If forceLoad is true (restart scenario), replace all messages
          // Otherwise, prepend to existing messages
          if (forceLoad) {
            setMessages([systemMessage]);
          } else {
            setMessages((prevMessages) => [systemMessage, ...prevMessages]);
          }

          // Wait for next tick to ensure state is updated
          await new Promise((resolve) => setTimeout(resolve, 0));

          setHasLoadedMemories(true);
          return true;
        } else {
          console.log('No memories found to load');
          setHasLoadedMemories(true);
          return false;
        }
      } catch (error) {
        console.error('Failed to load memories:', error);
        // Continue even if memory loading fails
        setHasLoadedMemories(true);
        return false;
      } finally {
        setIsLoadingMemories(false);
      }
    }
    return false;
  };

>>>>>>> ea60c190
  const handleSubmit = async (e?: React.FormEvent<HTMLFormElement>) => {
    e?.preventDefault();
    if (isSubmittingDisabled) return;
    if (currentInput.trim() && currentChat) {
      await loadMemoriesIfNeeded();
      let messageText = currentInput;
      if (hasTooManyTools) {
        await setOnlyTools(['archestra__list_available_tools', 'archestra__enable_tools', 'archestra__disable_tools']);
        messageText = `You currently have only list_available_tools and enable_tools enabled. Follow these steps:\n1. Call list_available_tools to see all available tool IDs\n2. Call enable_tools with the specific tool IDs you need, for example: {"toolIds": ["filesystem__read_file", "filesystem__write_file"]}\n3. After enabling the necessary tools, disable Archestra tools using disable_tools.\n4. After, proceed with this task: \n\n${currentInput}`;
      }
      setIsSubmitting(true);
      setSubmissionStartTime(Date.now());
      sendMessage({ text: messageText });
      clearDraftMessage(currentChat.id);
    }
  };

  const handlePromptSelect = async (prompt: string) => {
    await loadMemoriesIfNeeded();
    setIsSubmitting(true);
    setSubmissionStartTime(Date.now());
    sendMessage({ text: prompt });
  };

  const handleRerunAgent = async () => {
    const firstUserMessage = messages.find((msg) => msg.role === 'user');
    if (!firstUserMessage) return;

    // Extract text from message.parts for rerun logic
    let messageText = '';
    if (firstUserMessage.parts) {
      const textPart = firstUserMessage.parts.find((part) => part.type === 'text');
      if (textPart && 'text' in textPart) {
        messageText = textPart.text;
      }
    }
    if (!messageText) return;

    // Reset memory loading flags to load memories again
    setHasLoadedMemories(false);
    await loadMemoriesIfNeeded();

    // Re-run with the first user message
    setIsSubmitting(true);
    setSubmissionStartTime(Date.now());
    sendMessage({ text: messageText });
  };

  const isSubmittingDisabled = !currentInput.trim() || isLoading || isSubmitting;

  const isChatEmpty = messages.length === 0;

  if (!currentChat) {
    return (
      <div className="flex flex-col h-full gap-2 max-w-full overflow-hidden">
        <div className="flex-1 min-h-0 overflow-auto">
          <EmptyChatState onPromptSelect={handlePromptSelect} />
        </div>
        <ChatInput
          input=""
          disabled={true}
          isLoading={false}
          handleInputChange={() => {}}
          handleSubmit={() => {}}
          stop={() => {}}
          hasMessages={false}
        />
      </div>
    );
  }

  return (
    <div className="flex flex-col h-full gap-2 max-w-full overflow-hidden">
      {isChatEmpty ? (
        <div className="flex-1 min-h-0 overflow-auto">
          <EmptyChatState onPromptSelect={handlePromptSelect} />
        </div>
      ) : (
        <div className="flex-1 min-h-0 overflow-hidden max-w-full">
          <ChatHistory
            chatId={currentChat.id}
            sessionId={currentChatSessionId}
            messages={regeneratingIndex !== null && fullMessagesBackup.length > 0 ? fullMessagesBackup : messages}
            editingMessageId={editingMessageId}
            editingContent={editingContent}
            onEditStart={startEdit}
            onEditCancel={cancelEdit}
            onEditSave={saveEdit}
            onEditChange={setEditingContent}
            onDeleteMessage={deleteMessage}
            onRegenerateMessage={handleRegenerateMessage}
            isRegenerating={regeneratingIndex !== null || isLoading}
            regeneratingIndex={regeneratingIndex}
            isSubmitting={isSubmitting}
            submissionStartTime={submissionStartTime}
          />
        </div>
      )}

      <SystemPrompt />

      <div className="flex-shrink-0">
        <ChatInput
          input={currentInput}
          handleInputChange={handleInputChange}
          handleSubmit={handleSubmit}
          isLoading={isLoading}
          disabled={isSubmittingDisabled}
          stop={stop}
          hasMessages={messages.length > 0}
          onRerunAgent={handleRerunAgent}
        />
      </div>
    </div>
  );
}<|MERGE_RESOLUTION|>--- conflicted
+++ resolved
@@ -36,10 +36,7 @@
     fullMessagesBackup,
     currentChatSessionId,
     currentChat,
-    currentChatTitle,
     hasTooManyTools,
-    setHasTooManyTools,
-    hasLoadedMemories,
     setHasLoadedMemories,
     loadMemoriesIfNeeded,
   } = useChatAgent();
@@ -79,62 +76,6 @@
     }
   };
 
-<<<<<<< HEAD
-=======
-  const loadMemoriesIfNeeded = async (forceLoad = false): Promise<boolean> => {
-    // Only load memories for the first message in a chat
-    if ((forceLoad || messages.length === 0) && !hasLoadedMemories && !isLoadingMemories) {
-      setIsLoadingMemories(true);
-      try {
-        const { data } = await getAllMemories();
-        if (data && data.memories && data.memories.length > 0) {
-          // Format memories for logging
-          const memoriesText = data.memories.map((m) => `${m.name}: ${m.value}`).join('\n');
-
-          // Log memories to console instead of showing in UI
-          console.log('Previous memories loaded:');
-          console.log(memoriesText);
-          console.log(`Total memories loaded: ${data.memories.length}`);
-
-          // Add a system message with the memories (but don't display it)
-          const systemMessage: UIMessage = {
-            id: 'system-memories',
-            role: 'system',
-            parts: [{ type: 'text', text: `Previous memories loaded:\n${memoriesText}` }],
-          };
-
-          // Prepend the system message to the messages
-          // If forceLoad is true (restart scenario), replace all messages
-          // Otherwise, prepend to existing messages
-          if (forceLoad) {
-            setMessages([systemMessage]);
-          } else {
-            setMessages((prevMessages) => [systemMessage, ...prevMessages]);
-          }
-
-          // Wait for next tick to ensure state is updated
-          await new Promise((resolve) => setTimeout(resolve, 0));
-
-          setHasLoadedMemories(true);
-          return true;
-        } else {
-          console.log('No memories found to load');
-          setHasLoadedMemories(true);
-          return false;
-        }
-      } catch (error) {
-        console.error('Failed to load memories:', error);
-        // Continue even if memory loading fails
-        setHasLoadedMemories(true);
-        return false;
-      } finally {
-        setIsLoadingMemories(false);
-      }
-    }
-    return false;
-  };
-
->>>>>>> ea60c190
   const handleSubmit = async (e?: React.FormEvent<HTMLFormElement>) => {
     e?.preventDefault();
     if (isSubmittingDisabled) return;
