import { createFileRoute } from '@tanstack/react-router';
import { useCallback, useEffect, useRef } from 'react';

import ChatHistory from '@ui/components/Chat/ChatHistory';
import ChatInput from '@ui/components/Chat/ChatInput';
import EmptyChatState from '@ui/components/Chat/EmptyChatState';
import SystemPrompt from '@ui/components/Chat/SystemPrompt';
import { useChatAgent } from '@ui/contexts/chat-agent-context';
import { useChatStore, useToolsStore } from '@ui/stores';

export const Route = createFileRoute('/chat')({
  component: ChatPage,
});

function ChatPage() {
  const { saveDraftMessage, getDraftMessage, clearDraftMessage } = useChatStore();
  const { setOnlyTools } = useToolsStore();
  const {
    messages,
    sendMessage,
    stop,
    isLoading,
    isSubmitting,
    setIsSubmitting,
    editingMessageId,
    editingContent,
    setEditingContent,
    startEdit,
    cancelEdit,
    saveEdit,
    deleteMessage,
    handleRegenerateMessage,
    regeneratingIndex,
    fullMessagesBackup,
    currentChatSessionId,
    currentChat,
    hasTooManyTools,
    setHasLoadedMemories,
    loadMemoriesIfNeeded,
  } = useChatAgent();

  // Get current input from draft messages
  const currentInput = currentChat ? getDraftMessage(currentChat.id) : '';

  // Reset memory loading flag when chat changes
  useEffect(() => {
    setHasLoadedMemories(false);
<<<<<<< HEAD
  }, [currentChatSessionId, setHasLoadedMemories]);
=======
    setIsLoadingMemories(false);
  }, [currentChatSessionId]);

  // We use useRef because prepareSendMessagesRequest captures values when created.
  // Without ref, switching models/providers wouldn't work - it would always use the old values.
  // The refs let us always get the current selected model and provider values.
  const selectedModelRef = useRef(selectedModel);
  selectedModelRef.current = selectedModel;

  const availableCloudProviderModelsRef = useRef(availableCloudProviderModels);
  availableCloudProviderModelsRef.current = availableCloudProviderModels;

  const selectedToolIdsRef = useRef(selectedToolIds);
  selectedToolIdsRef.current = selectedToolIds;

  const systemPrompt = getSystemPrompt();
  const systemPromptRef = useRef(systemPrompt);
  systemPromptRef.current = systemPrompt;

  const transport = useMemo(() => {
    const apiEndpoint = `${chatStreamBaseUrl}/stream`;

    return new DefaultChatTransport({
      api: apiEndpoint,
      prepareSendMessagesRequest: ({ id, messages }) => {
        const currentModel = selectedModelRef.current;
        const currentCloudProviderModels = availableCloudProviderModelsRef.current;
        const currentSystemPrompt = systemPromptRef.current;
        const currentChat = getCurrentChat();

        const cloudModel = currentCloudProviderModels.find((m) => m.id === currentModel);
        const provider = cloudModel ? cloudModel.provider : 'ollama';

        // Prepend system prompt as a system message if it exists
        const messagesWithSystemPrompt = currentSystemPrompt
          ? [
              {
                id: 'system-prompt',
                role: 'system',
                parts: [{ type: 'text', text: currentSystemPrompt }],
              },
              ...messages,
            ]
          : messages;

        return {
          body: {
            messages: messagesWithSystemPrompt,
            model: currentModel || 'llama3.1:8b',
            sessionId: id || currentChatSessionId,
            provider: provider,
            // Include chatId so backend can load chat-specific tools
            chatId: currentChat?.id,
            // Don't send requestedTools - let backend use chat's stored selection
            toolChoice: 'auto', // Always enable tool usage
          },
        };
      },
    });
  }, [currentChatSessionId, getCurrentChat]);

  const { sendMessage, messages, setMessages, stop, status, regenerate } = useChat({
    id: currentChatSessionId || 'temp-id', // use the provided chat ID or a temp ID
    transport,
    onError: (error) => {
      console.error('Chat error:', error);
      // Add error message to the chat display
      const errorText =
        typeof error === 'string' ? error : error.message || 'An error occurred while processing your request.';
      const errorMessage: UIMessage = {
        id: `error-${Date.now()}`,
        role: 'error' as any, // Custom error role
        parts: [
          {
            type: 'text',
            text: errorText,
          },
        ],
      };
      // Add the error message to the current messages
      setMessages((prevMessages) => [...prevMessages, errorMessage]);
      // Also save to the store so it persists
      if (currentChat) {
        updateMessages(currentChat.id, [...messages, errorMessage]);
      }
    },
  });

  // ================ Running on background logic ================ //
  const pendingPrompts = useChatStore((s) => s.pendingPrompts);
  const setPendingPrompts = useChatStore((s) => s.setPendingPrompts);
  const removePendingPrompt = useChatStore((s) => s.removePendingPrompt);

  const pendingPrompt = pendingPrompts.get(currentChatSessionId);

  // When streaming finishes and there is an assistant reply and the second to
  // last message is the same as the pending prompt, remove the pending prompt
  useEffect(() => {
    if (status === 'ready' && currentChatSessionId) {
      const secondToLastMessage = messages.at(-2);
      const lastMessage = messages.at(-1);

      const isSecondToLastMessageSameAsPendingPrompt =
        secondToLastMessage?.parts?.[0]?.type === 'text' && secondToLastMessage?.parts?.[0]?.text === pendingPrompt;
      const isLastMessageAssistant = lastMessage?.role === 'assistant';

      if (isLastMessageAssistant && isSecondToLastMessageSameAsPendingPrompt) removePendingPrompt(currentChatSessionId);
    }
  }, [status, currentChatSessionId, messages]);
  // ================================== //

  const isLoading = status === 'streaming';
  const [regeneratingIndex, setRegeneratingIndex] = useState<number | null>(null);
  const [fullMessagesBackup, setFullMessagesBackup] = useState<UIMessage[]>([]);

  // Track pre-generation loading state (between submission and streaming start)
  const [isSubmitting, setIsSubmitting] = useState(false);
  const [submissionStartTime, setSubmissionStartTime] = useState<number>(Date.now());

  // Wrapper functions for message editing actions
  const handleSaveEdit = async (messageId: string) => {
    // Save the updated messages in the zustand store
    const updatedMessages = await saveEditMessage(messageId, messages);
    // Also update local messages state
    setMessages(updatedMessages);
  };

  const handleDeleteMessage = async (messageId: string) => {
    await deleteMessage(messageId, messages);
    // Also update local messages state
    setMessages(messages.filter((msg) => msg.id !== messageId));
  };

  // Handle regeneration for specific message index
  const handleRegenerateMessage = async (messageIndex: number) => {
    const messageToRegenerate = messages[messageIndex];

    if (!messageToRegenerate || messageToRegenerate.role !== 'assistant') {
      console.error('Can only regenerate assistant messages');
      return;
    }

    setRegeneratingIndex(messageIndex);

    // Store the full messages array for display purposes
    setFullMessagesBackup(messages);

    // Create a truncated conversation for the API call only
    const conversationUpToAssistant = messages.slice(0, messageIndex + 1);

    // Temporarily set messages to truncated version for API call
    setMessages(conversationUpToAssistant);

    // Use the built-in regenerate function which will regenerate the last assistant message
    regenerate();
  };

  // Track inference in StatusBar
  useEffect(() => {
    if (status === 'streaming' || isSubmitting) {
      setChatInference(currentChatSessionId, currentChatTitle, true);
    } else if (status === 'ready' || status === 'error') {
      // Only stop inference when this specific chat is done
      setChatInference(currentChatSessionId, currentChatTitle, false);
    }
  }, [status, isSubmitting, currentChatSessionId, currentChatTitle, setChatInference]);

  useEffect(() => {
    if (isLoading) {
      setIsSubmitting(false);
    }
  }, [isLoading]);

  useEffect(() => {
    if (status === 'ready' || status === 'error') {
      setIsSubmitting(false);
    }

    // Handle error case during regeneration - restore backup messages
    if (status === 'error' && regeneratingIndex !== null && fullMessagesBackup.length > 0) {
      setMessages(fullMessagesBackup);
      setFullMessagesBackup([]);
      setRegeneratingIndex(null);
    }
  }, [status, regeneratingIndex, fullMessagesBackup]);

  // Clear regenerating state and merge new message when streaming finishes
  useEffect(() => {
    if (status === 'ready' && regeneratingIndex !== null && fullMessagesBackup.length > 0) {
      // Get the new regenerated message (last message in the current truncated array)
      const newRegeneratedMessage = messages[messages.length - 1];

      if (newRegeneratedMessage && regeneratingIndex < fullMessagesBackup.length) {
        // Create new array with the regenerated message replaced
        const updatedMessages = [...fullMessagesBackup];
        updatedMessages[regeneratingIndex] = newRegeneratedMessage;

        // Set the complete updated messages array
        setMessages(updatedMessages);
      } else {
        // Fallback: restore backup if something went wrong
        setMessages(fullMessagesBackup);
      }

      setFullMessagesBackup([]);
      setRegeneratingIndex(null);
    } else if (status === 'ready' && regeneratingIndex !== null) {
      // No backup to restore, just clear the regenerating state
      setRegeneratingIndex(null);
    }
  }, [status, regeneratingIndex, fullMessagesBackup, messages]);

  // Add a ref to track the last loaded chat
  const lastLoadedChatIdRef = useRef<string | null>(null);

  // Load messages from database when chat changes
  useEffect(() => {
    // Only sync messages when switching to a different chat
    // Don't sync when the same chat object updates (title, tokens, etc.)
    if (currentChatSessionId && currentChatSessionId !== lastLoadedChatIdRef.current) {
      const chat = getCurrentChat();
      if (chat && chat.messages && chat.messages.length > 0) {
        // Messages are already UIMessage type
        setMessages(chat.messages);
      } else {
        // Clear messages when chat exists but has no messages
        setMessages([]);
      }
      lastLoadedChatIdRef.current = currentChatSessionId;
    }
  }, [currentChatSessionId, getCurrentChat]); // Only depend on session ID and the getter function

  // Add debounced message sync from useChat to store
  const messageSyncTimeoutRef = useRef<NodeJS.Timeout | null>(null);

  useEffect(() => {
    // Sync messages back to store with debouncing
    // Only sync when we have a valid chat and messages
    if (currentChat && messages.length > 0 && !isLoading) {
      // Clear existing timeout
      if (messageSyncTimeoutRef.current) {
        clearTimeout(messageSyncTimeoutRef.current);
      }

      // Debounce to avoid excessive updates during streaming
      messageSyncTimeoutRef.current = setTimeout(() => {
        updateMessages(currentChat.id, messages);
      }, 1000); // 1 second debounce
    }

    // Cleanup on unmount
    return () => {
      if (messageSyncTimeoutRef.current) {
        clearTimeout(messageSyncTimeoutRef.current);
      }
    };
  }, [messages, currentChat?.id, isLoading, updateMessages]);
>>>>>>> f2920b6b

  // Simple debounce implementation
  const debounceRef = useRef<NodeJS.Timeout | null>(null);
  const debouncedSaveDraft = useCallback((chatId: number, content: string) => {
    if (debounceRef.current) clearTimeout(debounceRef.current);
    debounceRef.current = setTimeout(() => {
      // This could be used for future persistence to localStorage or server
      console.log('Debounced save draft:', { chatId, contentLength: content.length });
    }, 500);
  }, []);

  // Cleanup timeout on unmount to prevent memory leak
  useEffect(() => {
    return () => {
      if (debounceRef.current) {
        clearTimeout(debounceRef.current);
      }
    };
  }, []);

  const handleInputChange = (e: React.ChangeEvent<HTMLTextAreaElement>) => {
    const newValue = e.target.value;
    if (currentChat) {
      saveDraftMessage(currentChat.id, newValue);
      debouncedSaveDraft(currentChat.id, newValue);
    }
  };

  const handleSubmit = async (e?: React.FormEvent<HTMLFormElement>) => {
    e?.preventDefault();
    if (isSubmittingDisabled) return;
    if (currentInput.trim() && currentChat) {
      await loadMemoriesIfNeeded();
      let messageText = currentInput;
      if (hasTooManyTools) {
        await setOnlyTools(['archestra__list_available_tools', 'archestra__enable_tools', 'archestra__disable_tools']);
        messageText = `You currently have only list_available_tools and enable_tools enabled. Follow these steps:\n1. Call list_available_tools to see all available tool IDs\n2. Call enable_tools with the specific tool IDs you need, for example: {"toolIds": ["filesystem__read_file", "filesystem__write_file"]}\n3. After enabling the necessary tools, disable Archestra tools using disable_tools.\n4. After, proceed with this task: \n\n${currentInput}`;
      }
      setIsSubmitting(true);
      sendMessage({ text: messageText });
      clearDraftMessage(currentChat.id);
    }
  };

  const handlePromptSelect = async (prompt: string) => {
    await loadMemoriesIfNeeded();
    setIsSubmitting(true);
    sendMessage({ text: prompt });
  };

  const handleRerunAgent = async () => {
    const firstUserMessage = messages.find((msg) => msg.role === 'user');
    if (!firstUserMessage) return;

    // Extract text from message.parts for rerun logic
    let messageText = '';
    if (firstUserMessage.parts) {
      const textPart = firstUserMessage.parts.find((part) => part.type === 'text');
      if (textPart && 'text' in textPart) {
        messageText = textPart.text;
      }
    }
    if (!messageText) return;

    // Reset memory loading flags to load memories again
    setHasLoadedMemories(false);
    await loadMemoriesIfNeeded();

    // Re-run with the first user message
    setIsSubmitting(true);
    sendMessage({ text: messageText });
  };

  const isSubmittingDisabled = !currentInput.trim() || isLoading || isSubmitting;

  const isChatEmpty = messages.length === 0;

  if (!currentChat) {
    return (
      <div className="flex flex-col h-full gap-2 max-w-full overflow-hidden">
        <div className="flex-1 min-h-0 overflow-auto">
          <EmptyChatState onPromptSelect={handlePromptSelect} />
        </div>
        <ChatInput
          input=""
          disabled={true}
          isLoading={false}
          isPreparing={false}
          handleInputChange={() => {}}
          handleSubmit={() => {}}
          stop={() => {}}
          hasMessages={false}
        />
      </div>
    );
  }

  const isRegenerating = regeneratingIndex !== null || isLoading;
  const isPreparing = isSubmitting && !isRegenerating;

  return (
    <div className="flex flex-col h-full gap-2 max-w-full overflow-hidden">
      {isChatEmpty ? (
        <div className="flex-1 min-h-0 overflow-auto">
          <EmptyChatState onPromptSelect={handlePromptSelect} />
        </div>
      ) : (
        <div className="flex-1 min-h-0 overflow-hidden max-w-full">
          <ChatHistory
            chatId={currentChat.id}
            sessionId={currentChatSessionId}
            messages={regeneratingIndex !== null && fullMessagesBackup.length > 0 ? fullMessagesBackup : messages}
            editingMessageId={editingMessageId}
            editingContent={editingContent}
            onEditStart={startEdit}
            onEditCancel={cancelEdit}
            onEditSave={saveEdit}
            onEditChange={setEditingContent}
            onDeleteMessage={deleteMessage}
            onRegenerateMessage={handleRegenerateMessage}
            isRegenerating={isRegenerating}
            regeneratingIndex={regeneratingIndex}
            isSubmitting={isSubmitting}
          />
        </div>
      )}

      <SystemPrompt />

      <div className="flex-shrink-0">
        <ChatInput
          input={currentInput}
          handleInputChange={handleInputChange}
          handleSubmit={handleSubmit}
          isLoading={isLoading}
          isPreparing={isPreparing}
          disabled={isSubmittingDisabled}
          stop={stop}
          hasMessages={messages.length > 0}
          onRerunAgent={handleRerunAgent}
        />
      </div>
    </div>
  );
}<|MERGE_RESOLUTION|>--- conflicted
+++ resolved
@@ -45,267 +45,7 @@
   // Reset memory loading flag when chat changes
   useEffect(() => {
     setHasLoadedMemories(false);
-<<<<<<< HEAD
   }, [currentChatSessionId, setHasLoadedMemories]);
-=======
-    setIsLoadingMemories(false);
-  }, [currentChatSessionId]);
-
-  // We use useRef because prepareSendMessagesRequest captures values when created.
-  // Without ref, switching models/providers wouldn't work - it would always use the old values.
-  // The refs let us always get the current selected model and provider values.
-  const selectedModelRef = useRef(selectedModel);
-  selectedModelRef.current = selectedModel;
-
-  const availableCloudProviderModelsRef = useRef(availableCloudProviderModels);
-  availableCloudProviderModelsRef.current = availableCloudProviderModels;
-
-  const selectedToolIdsRef = useRef(selectedToolIds);
-  selectedToolIdsRef.current = selectedToolIds;
-
-  const systemPrompt = getSystemPrompt();
-  const systemPromptRef = useRef(systemPrompt);
-  systemPromptRef.current = systemPrompt;
-
-  const transport = useMemo(() => {
-    const apiEndpoint = `${chatStreamBaseUrl}/stream`;
-
-    return new DefaultChatTransport({
-      api: apiEndpoint,
-      prepareSendMessagesRequest: ({ id, messages }) => {
-        const currentModel = selectedModelRef.current;
-        const currentCloudProviderModels = availableCloudProviderModelsRef.current;
-        const currentSystemPrompt = systemPromptRef.current;
-        const currentChat = getCurrentChat();
-
-        const cloudModel = currentCloudProviderModels.find((m) => m.id === currentModel);
-        const provider = cloudModel ? cloudModel.provider : 'ollama';
-
-        // Prepend system prompt as a system message if it exists
-        const messagesWithSystemPrompt = currentSystemPrompt
-          ? [
-              {
-                id: 'system-prompt',
-                role: 'system',
-                parts: [{ type: 'text', text: currentSystemPrompt }],
-              },
-              ...messages,
-            ]
-          : messages;
-
-        return {
-          body: {
-            messages: messagesWithSystemPrompt,
-            model: currentModel || 'llama3.1:8b',
-            sessionId: id || currentChatSessionId,
-            provider: provider,
-            // Include chatId so backend can load chat-specific tools
-            chatId: currentChat?.id,
-            // Don't send requestedTools - let backend use chat's stored selection
-            toolChoice: 'auto', // Always enable tool usage
-          },
-        };
-      },
-    });
-  }, [currentChatSessionId, getCurrentChat]);
-
-  const { sendMessage, messages, setMessages, stop, status, regenerate } = useChat({
-    id: currentChatSessionId || 'temp-id', // use the provided chat ID or a temp ID
-    transport,
-    onError: (error) => {
-      console.error('Chat error:', error);
-      // Add error message to the chat display
-      const errorText =
-        typeof error === 'string' ? error : error.message || 'An error occurred while processing your request.';
-      const errorMessage: UIMessage = {
-        id: `error-${Date.now()}`,
-        role: 'error' as any, // Custom error role
-        parts: [
-          {
-            type: 'text',
-            text: errorText,
-          },
-        ],
-      };
-      // Add the error message to the current messages
-      setMessages((prevMessages) => [...prevMessages, errorMessage]);
-      // Also save to the store so it persists
-      if (currentChat) {
-        updateMessages(currentChat.id, [...messages, errorMessage]);
-      }
-    },
-  });
-
-  // ================ Running on background logic ================ //
-  const pendingPrompts = useChatStore((s) => s.pendingPrompts);
-  const setPendingPrompts = useChatStore((s) => s.setPendingPrompts);
-  const removePendingPrompt = useChatStore((s) => s.removePendingPrompt);
-
-  const pendingPrompt = pendingPrompts.get(currentChatSessionId);
-
-  // When streaming finishes and there is an assistant reply and the second to
-  // last message is the same as the pending prompt, remove the pending prompt
-  useEffect(() => {
-    if (status === 'ready' && currentChatSessionId) {
-      const secondToLastMessage = messages.at(-2);
-      const lastMessage = messages.at(-1);
-
-      const isSecondToLastMessageSameAsPendingPrompt =
-        secondToLastMessage?.parts?.[0]?.type === 'text' && secondToLastMessage?.parts?.[0]?.text === pendingPrompt;
-      const isLastMessageAssistant = lastMessage?.role === 'assistant';
-
-      if (isLastMessageAssistant && isSecondToLastMessageSameAsPendingPrompt) removePendingPrompt(currentChatSessionId);
-    }
-  }, [status, currentChatSessionId, messages]);
-  // ================================== //
-
-  const isLoading = status === 'streaming';
-  const [regeneratingIndex, setRegeneratingIndex] = useState<number | null>(null);
-  const [fullMessagesBackup, setFullMessagesBackup] = useState<UIMessage[]>([]);
-
-  // Track pre-generation loading state (between submission and streaming start)
-  const [isSubmitting, setIsSubmitting] = useState(false);
-  const [submissionStartTime, setSubmissionStartTime] = useState<number>(Date.now());
-
-  // Wrapper functions for message editing actions
-  const handleSaveEdit = async (messageId: string) => {
-    // Save the updated messages in the zustand store
-    const updatedMessages = await saveEditMessage(messageId, messages);
-    // Also update local messages state
-    setMessages(updatedMessages);
-  };
-
-  const handleDeleteMessage = async (messageId: string) => {
-    await deleteMessage(messageId, messages);
-    // Also update local messages state
-    setMessages(messages.filter((msg) => msg.id !== messageId));
-  };
-
-  // Handle regeneration for specific message index
-  const handleRegenerateMessage = async (messageIndex: number) => {
-    const messageToRegenerate = messages[messageIndex];
-
-    if (!messageToRegenerate || messageToRegenerate.role !== 'assistant') {
-      console.error('Can only regenerate assistant messages');
-      return;
-    }
-
-    setRegeneratingIndex(messageIndex);
-
-    // Store the full messages array for display purposes
-    setFullMessagesBackup(messages);
-
-    // Create a truncated conversation for the API call only
-    const conversationUpToAssistant = messages.slice(0, messageIndex + 1);
-
-    // Temporarily set messages to truncated version for API call
-    setMessages(conversationUpToAssistant);
-
-    // Use the built-in regenerate function which will regenerate the last assistant message
-    regenerate();
-  };
-
-  // Track inference in StatusBar
-  useEffect(() => {
-    if (status === 'streaming' || isSubmitting) {
-      setChatInference(currentChatSessionId, currentChatTitle, true);
-    } else if (status === 'ready' || status === 'error') {
-      // Only stop inference when this specific chat is done
-      setChatInference(currentChatSessionId, currentChatTitle, false);
-    }
-  }, [status, isSubmitting, currentChatSessionId, currentChatTitle, setChatInference]);
-
-  useEffect(() => {
-    if (isLoading) {
-      setIsSubmitting(false);
-    }
-  }, [isLoading]);
-
-  useEffect(() => {
-    if (status === 'ready' || status === 'error') {
-      setIsSubmitting(false);
-    }
-
-    // Handle error case during regeneration - restore backup messages
-    if (status === 'error' && regeneratingIndex !== null && fullMessagesBackup.length > 0) {
-      setMessages(fullMessagesBackup);
-      setFullMessagesBackup([]);
-      setRegeneratingIndex(null);
-    }
-  }, [status, regeneratingIndex, fullMessagesBackup]);
-
-  // Clear regenerating state and merge new message when streaming finishes
-  useEffect(() => {
-    if (status === 'ready' && regeneratingIndex !== null && fullMessagesBackup.length > 0) {
-      // Get the new regenerated message (last message in the current truncated array)
-      const newRegeneratedMessage = messages[messages.length - 1];
-
-      if (newRegeneratedMessage && regeneratingIndex < fullMessagesBackup.length) {
-        // Create new array with the regenerated message replaced
-        const updatedMessages = [...fullMessagesBackup];
-        updatedMessages[regeneratingIndex] = newRegeneratedMessage;
-
-        // Set the complete updated messages array
-        setMessages(updatedMessages);
-      } else {
-        // Fallback: restore backup if something went wrong
-        setMessages(fullMessagesBackup);
-      }
-
-      setFullMessagesBackup([]);
-      setRegeneratingIndex(null);
-    } else if (status === 'ready' && regeneratingIndex !== null) {
-      // No backup to restore, just clear the regenerating state
-      setRegeneratingIndex(null);
-    }
-  }, [status, regeneratingIndex, fullMessagesBackup, messages]);
-
-  // Add a ref to track the last loaded chat
-  const lastLoadedChatIdRef = useRef<string | null>(null);
-
-  // Load messages from database when chat changes
-  useEffect(() => {
-    // Only sync messages when switching to a different chat
-    // Don't sync when the same chat object updates (title, tokens, etc.)
-    if (currentChatSessionId && currentChatSessionId !== lastLoadedChatIdRef.current) {
-      const chat = getCurrentChat();
-      if (chat && chat.messages && chat.messages.length > 0) {
-        // Messages are already UIMessage type
-        setMessages(chat.messages);
-      } else {
-        // Clear messages when chat exists but has no messages
-        setMessages([]);
-      }
-      lastLoadedChatIdRef.current = currentChatSessionId;
-    }
-  }, [currentChatSessionId, getCurrentChat]); // Only depend on session ID and the getter function
-
-  // Add debounced message sync from useChat to store
-  const messageSyncTimeoutRef = useRef<NodeJS.Timeout | null>(null);
-
-  useEffect(() => {
-    // Sync messages back to store with debouncing
-    // Only sync when we have a valid chat and messages
-    if (currentChat && messages.length > 0 && !isLoading) {
-      // Clear existing timeout
-      if (messageSyncTimeoutRef.current) {
-        clearTimeout(messageSyncTimeoutRef.current);
-      }
-
-      // Debounce to avoid excessive updates during streaming
-      messageSyncTimeoutRef.current = setTimeout(() => {
-        updateMessages(currentChat.id, messages);
-      }, 1000); // 1 second debounce
-    }
-
-    // Cleanup on unmount
-    return () => {
-      if (messageSyncTimeoutRef.current) {
-        clearTimeout(messageSyncTimeoutRef.current);
-      }
-    };
-  }, [messages, currentChat?.id, isLoading, updateMessages]);
->>>>>>> f2920b6b
 
   // Simple debounce implementation
   const debounceRef = useRef<NodeJS.Timeout | null>(null);
@@ -422,9 +162,9 @@
             editingContent={editingContent}
             onEditStart={startEdit}
             onEditCancel={cancelEdit}
-            onEditSave={saveEdit}
+            onEditSave={async (messageId: string) => await saveEdit(messageId)}
             onEditChange={setEditingContent}
-            onDeleteMessage={deleteMessage}
+            onDeleteMessage={async (messageId: string) => await deleteMessage(messageId)}
             onRegenerateMessage={handleRegenerateMessage}
             isRegenerating={isRegenerating}
             regeneratingIndex={regeneratingIndex}
