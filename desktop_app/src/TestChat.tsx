<<<<<<< HEAD
'use client';

import { useChat } from '@ai-sdk/react';
import { lastAssistantMessageIsCompleteWithToolCalls } from 'ai';
import { useState } from 'react';

export function TestChat({ serverPort }: { serverPort: number }) {
  const [provider, setProvider] = useState('openai');
  
  const { messages, input, handleInputChange, handleSubmit, addToolResult } = useChat({
    api: `http://localhost:${serverPort}/api/chat`,
    
    body: {
      provider
    },

    sendAutomaticallyWhen: lastAssistantMessageIsCompleteWithToolCalls,

    // run client-side tools that are automatically executed:
    async onToolCall({ toolCall }) {
      if (toolCall.toolName === 'getLocation') {
        const cities = ['New York', 'Los Angeles', 'Chicago', 'San Francisco'];

        // No await - avoids potential deadlocks
        addToolResult({
          tool: 'getLocation',
          toolCallId: toolCall.toolCallId,
          output: cities[Math.floor(Math.random() * cities.length)],
        });
      }
    },
  });
=======
import { useChat } from '@ai-sdk/react';
import React from 'react';

export function TestChat({ serverPort }: { serverPort: number }) {
  const [input, setInput] = React.useState('');
  // const [messages, setMessages] = React.useState<Array<{role: string, content: string}>>([]);
  const { messages, sendMessage } = useChat({
    api: '/api/chat',
  });
  const [provider, setProvider] = React.useState('openai');

  // const sendsMessage = async () => {
  //   e.preventDefault();
  //   sendMessage({ text: input });
  //   setInput('');
  //   // if (!input) return;

  //   // e.preventDefault();
  //   // sendMessage({ text: input });
  //   // setInput('');

  //   // const newMessages = [...messages, { role: 'user', content: input }];
  //   // setMessages(newMessages);
  //   // setInput('');

  //   // const response = await fetch(`http://127.0.0.1:${serverPort}/api/chat`, {
  //   //   method: 'POST',
  //   //   headers: { 'Content-Type': 'application/json' },
  //   //   body: JSON.stringify({ messages: newMessages, provider }),
  //   // });

  //   // const reader = response.body?.getReader();
  //   // const decoder = new TextDecoder();
  //   // let text = '';

  //   // while (reader) {
  //   //   const { done, value } = await reader.read();
  //   //   if (done) break;
  //   //   text += decoder.decode(value);
  //   //   setMessages([...newMessages, { role: 'assistant', content: text }]);
  //   // }
  // };
>>>>>>> 7663fba3

  return (
    <div style={{ padding: '20px', fontFamily: 'Arial, sans-serif' }}>
      <h2>Test Chat with Tool Support</h2>
      <div style={{ marginBottom: '10px' }}>
        <label style={{ marginRight: '10px' }}>Provider:</label>
        <select 
          value={provider} 
          onChange={(e) => setProvider(e.target.value)}
          style={{ padding: '4px 8px', borderRadius: '4px', border: '1px solid #ccc' }}
        >
          <option value="openai">OpenAI</option>
          <option value="ollama">Ollama</option>
        </select>
      </div>
      <div style={{ marginBottom: '20px', minHeight: '200px', border: '1px solid #eee', padding: '10px', borderRadius: '4px' }}>
        {messages?.map(message => (
        <div key={message.id}>
          <strong>{`${message.role}: `}</strong>
          {message.parts.map(part => {
            switch (part.type) {
              // render text parts as simple text:
              case 'text':
                return part.text;

              // for tool parts, use the typed tool part names:
              case 'tool-askForConfirmation': {
                const callId = part.toolCallId;

                switch (part.state) {
                  case 'input-streaming':
                    return (
                      <div key={callId}>Loading confirmation request...</div>
                    );
                  case 'input-available':
                    return (
                      <div key={callId}>
                        {part.input.message}
                        <div>
                          <button
                            onClick={() =>
                              addToolResult({
                                tool: 'askForConfirmation',
                                toolCallId: callId,
                                output: 'Yes, confirmed.',
                              })
                            }
                          >
                            Yes
                          </button>
                          <button
                            onClick={() =>
                              addToolResult({
                                tool: 'askForConfirmation',
                                toolCallId: callId,
                                output: 'No, denied',
                              })
                            }
                          >
                            No
                          </button>
                        </div>
                      </div>
                    );
                  case 'output-available':
                    return (
                      <div key={callId}>
                        Location access allowed: {part.output}
                      </div>
                    );
                  case 'output-error':
                    return <div key={callId}>Error: {part.errorText}</div>;
                }
                break;
              }

              case 'tool-getLocation': {
                const callId = part.toolCallId;

                switch (part.state) {
                  case 'input-streaming':
                    return (
                      <div key={callId}>Preparing location request...</div>
                    );
                  case 'input-available':
                    return <div key={callId}>Getting location...</div>;
                  case 'output-available':
                    return <div key={callId}>Location: {part.output}</div>;
                  case 'output-error':
                    return (
                      <div key={callId}>
                        Error getting location: {part.errorText}
                      </div>
                    );
                }
                break;
              }

              case 'tool-getWeatherInformation': {
                const callId = part.toolCallId;

                switch (part.state) {
                  // example of pre-rendering streaming tool inputs:
                  case 'input-streaming':
                    return (
                      <pre key={callId}>{JSON.stringify(part, null, 2)}</pre>
                    );
                  case 'input-available':
                    return (
                      <div key={callId}>
                        Getting weather information for {part.input.city}...
                      </div>
                    );
                  case 'output-available':
                    return (
                      <div key={callId}>
                        Weather in {part.input.city}: {part.output}
                      </div>
                    );
                  case 'output-error':
                    return (
                      <div key={callId}>
                        Error getting weather for {part.input.city}:{' '}
                        {part.errorText}
                      </div>
                    );
                }
                break;
              }
            }
          })}
          <br />
        </div>
      ))}
      </div>
      <form
<<<<<<< HEAD
        onSubmit={handleSubmit}
        style={{ marginTop: '20px' }}
      >
        <input 
          value={input} 
          onChange={handleInputChange}
          placeholder="Type a message..."
          style={{ 
            padding: '8px', 
            marginRight: '8px',
            border: '1px solid #ccc',
            borderRadius: '4px',
            width: '300px'
          }}
        />
        <button 
          type="submit"
          style={{
            padding: '8px 16px',
            backgroundColor: '#007bff',
            color: 'white',
            border: 'none',
            borderRadius: '4px',
            cursor: 'pointer'
          }}
        >
          Send
        </button>
=======
        onSubmit={(e) => {
          e.preventDefault();
          sendMessage({ text: input });
          setInput('');
        }}
      >
        <input value={input} placeholder="Say something..." onChange={(e) => setInput(e.currentTarget.value)} />
>>>>>>> 7663fba3
      </form>
    </div>
  );
}<|MERGE_RESOLUTION|>--- conflicted
+++ resolved
@@ -1,4 +1,3 @@
-<<<<<<< HEAD
 'use client';
 
 import { useChat } from '@ai-sdk/react';
@@ -31,50 +30,6 @@
       }
     },
   });
-=======
-import { useChat } from '@ai-sdk/react';
-import React from 'react';
-
-export function TestChat({ serverPort }: { serverPort: number }) {
-  const [input, setInput] = React.useState('');
-  // const [messages, setMessages] = React.useState<Array<{role: string, content: string}>>([]);
-  const { messages, sendMessage } = useChat({
-    api: '/api/chat',
-  });
-  const [provider, setProvider] = React.useState('openai');
-
-  // const sendsMessage = async () => {
-  //   e.preventDefault();
-  //   sendMessage({ text: input });
-  //   setInput('');
-  //   // if (!input) return;
-
-  //   // e.preventDefault();
-  //   // sendMessage({ text: input });
-  //   // setInput('');
-
-  //   // const newMessages = [...messages, { role: 'user', content: input }];
-  //   // setMessages(newMessages);
-  //   // setInput('');
-
-  //   // const response = await fetch(`http://127.0.0.1:${serverPort}/api/chat`, {
-  //   //   method: 'POST',
-  //   //   headers: { 'Content-Type': 'application/json' },
-  //   //   body: JSON.stringify({ messages: newMessages, provider }),
-  //   // });
-
-  //   // const reader = response.body?.getReader();
-  //   // const decoder = new TextDecoder();
-  //   // let text = '';
-
-  //   // while (reader) {
-  //   //   const { done, value } = await reader.read();
-  //   //   if (done) break;
-  //   //   text += decoder.decode(value);
-  //   //   setMessages([...newMessages, { role: 'assistant', content: text }]);
-  //   // }
-  // };
->>>>>>> 7663fba3
 
   return (
     <div style={{ padding: '20px', fontFamily: 'Arial, sans-serif' }}>
@@ -211,7 +166,6 @@
       ))}
       </div>
       <form
-<<<<<<< HEAD
         onSubmit={handleSubmit}
         style={{ marginTop: '20px' }}
       >
@@ -240,15 +194,6 @@
         >
           Send
         </button>
-=======
-        onSubmit={(e) => {
-          e.preventDefault();
-          sendMessage({ text: input });
-          setInput('');
-        }}
-      >
-        <input value={input} placeholder="Say something..." onChange={(e) => setInput(e.currentTarget.value)} />
->>>>>>> 7663fba3
       </form>
     </div>
   );
