import { useState, useRef, useEffect } from "react";
import { invoke } from "@tauri-apps/api/core";
import MCPCatalogs from "./components/MCPCatalogs";
import "./App.css";

function App() {
  const [ollamaPort, setOllamaPort] = useState<number | null>(null);
  const [ollamaStatus, setOllamaStatus] = useState("");
  const [isOllamaRunning, setIsOllamaRunning] = useState(false);
  const [chatMessage, setChatMessage] = useState("");
  const [availableModels, setAvailableModels] = useState<string[]>([]);
  const [selectedModel, setSelectedModel] = useState<string | null>(null);
  const [chatHistory, setChatHistory] = useState<
    { role: string; content: string }[]
  >([]);
  const [chatLoading, setChatLoading] = useState(false);
  const [mcpServers, setMcpServers] = useState<{
    [key: string]: { command: string; args: string[] };
  }>({});
  const [currentServerName, setCurrentServerName] = useState("");
  const [currentServerCommand, setCurrentServerCommand] = useState("env");
  const [currentServerArgs, setCurrentServerArgs] = useState("");
  const [jsonImport, setJsonImport] = useState("");
  const [mcpServerStatus, setMcpServerStatus] = useState<{
    [key: string]: string;
  }>({});
  const [mcpServerLoading, setMcpServerLoading] = useState<{
    [key: string]: boolean;
  }>({});
  const [activeSection, setActiveSection] = useState<"none" | "import" | "add">(
    "none",
  );
<<<<<<< HEAD
  const [mcpTools, setMcpTools] = useState<
    Array<{
      serverName: string;
      tool: {
        name: string;
        description?: string;
        input_schema: any;
      };
    }>
  >([]);
  const [mcpServerStatuses, setMcpServerStatuses] = useState<{
    [key: string]: boolean;
  }>({});
=======
  const [activeTab, setActiveTab] = useState<"chat" | "mcp">("chat");

>>>>>>> f56f4c02
  const serverListRef = useRef<HTMLDivElement>(null);

  useEffect(() => {
    loadMcpServersFromDb();
  }, []);

  async function loadMcpServersFromDb() {
    try {
      const servers = await invoke<{
        [key: string]: { command: string; args: string[] };
      }>("load_mcp_servers");
      setMcpServers(servers);

      // Also load MCP tools and server statuses
      await loadMcpTools();
      await loadMcpServerStatuses();
    } catch (error) {
      console.error("Failed to load MCP servers:", error);
    }
  }

  async function loadMcpTools() {
    try {
      const tools = await invoke<
        Array<
          [
            string,
            {
              name: string;
              description?: string;
              input_schema: any;
            },
          ]
        >
      >("get_mcp_tools");

      const formattedTools = tools.map(([serverName, tool]) => ({
        serverName,
        tool,
      }));
      setMcpTools(formattedTools);
    } catch (error) {
      console.error("Failed to load MCP tools:", error);
    }
  }

  async function loadMcpServerStatuses() {
    try {
      const statuses = await invoke<{
        [key: string]: boolean;
      }>("get_mcp_server_status");
      setMcpServerStatuses(statuses);
    } catch (error) {
      console.error("Failed to load MCP server statuses:", error);
    }
  }

  async function debugMcpBridge() {
    try {
      const debugInfo = await invoke<string>("debug_mcp_bridge");
      console.log("MCP Bridge Debug:", debugInfo);
      alert(debugInfo);
    } catch (error) {
      console.error("Failed to debug MCP bridge:", error);
    }
  }

  async function runOllamaServe() {
    console.log("runOllamaServe called, isOllamaRunning:", isOllamaRunning);

    // Prevent multiple starts
    if (isOllamaRunning) {
      setOllamaStatus("Ollama server is already running");
      return;
    }

    try {
      setOllamaStatus("Starting Ollama server...");
      const port = await invoke<number>("start_ollama_server");
      setOllamaPort(port);
      setIsOllamaRunning(true);
      setOllamaStatus(`Ollama server started successfully on port ${port}`);

      // Wait a moment for the server to start, then fetch available models
      setTimeout(() => {
        fetchAvailableModels(port);
      }, 2000);
    } catch (error) {
      const errorMsg =
        error instanceof Error ? error.message : JSON.stringify(error);
      setOllamaStatus(`Error starting Ollama: ${errorMsg}`);
      setIsOllamaRunning(false);
      console.error("Error starting Ollama:", error);
    }
  }

  async function stopOllamaServe() {
    setOllamaStatus("Stopping Ollama server...");

    try {
      await invoke("stop_ollama_server");
      setIsOllamaRunning(false);
      setOllamaPort(null);
      setOllamaStatus("Ollama server stopped");
    } catch (error) {
      const errorMsg =
        error instanceof Error ? error.message : JSON.stringify(error);
      setOllamaStatus(`Error stopping Ollama: ${errorMsg}`);
      console.error("Error stopping Ollama:", error);
      setIsOllamaRunning(false);
      setOllamaPort(null);
    }
  }

  async function fetchAvailableModels(port: number) {
    try {
      const response = await fetch(`http://localhost:${port}/api/tags`);
      if (response.ok) {
        const data = await response.json();
        const models = data.models?.map((model: any) => model.name) || [];

        setAvailableModels(models);

        if (models.length > 0 && !selectedModel) {
          setSelectedModel(models[0]);
        }
      }
    } catch (error) {
      console.error("Failed to fetch models:", error);
    }
  }

  async function sendChatMessage() {
    if (!chatMessage.trim() || !ollamaPort) return;

    setChatLoading(true);
    const userMessage = { role: "user", content: chatMessage };
    setChatHistory((prev) => [...prev, userMessage]);
    const currentMessage = chatMessage;
    setChatMessage("");

    try {
      // Check if the model supports tool calling
      const modelSupportsTools = selectedModel && (
        selectedModel.includes("functionary") || 
        selectedModel.includes("mistral") ||
        selectedModel.includes("command") ||
        selectedModel.includes("qwen") ||
        selectedModel.includes("hermes")
      );

      if (mcpTools.length > 0 && modelSupportsTools) {
        // Use the enhanced tool-enabled chat
        const messages = [
          { role: "user", content: currentMessage, tool_calls: null },
        ];

        const response = await invoke<any>("ollama_chat_with_tools", {
          port: ollamaPort,
          model: selectedModel,
          messages: messages,
        });

        console.log("Tool-enabled response:", response);

        if (response.tool_results && response.tool_results.length > 0) {
          // Add tool execution results to chat history
          for (const toolResult of response.tool_results) {
            const toolMessage = {
              role: "tool",
              content: `Tool executed: ${toolResult.content}`,
            };
            setChatHistory((prev) => [...prev, toolMessage]);
          }
        }

        if (response.message && response.message.content) {
          const aiMessage = {
            role: "assistant",
            content: response.message.content,
          };
          setChatHistory((prev) => [...prev, aiMessage]);
        }
      } else {
        // Add warning if tools are available but model doesn't support them
        if (mcpTools.length > 0 && !modelSupportsTools) {
          const warningMessage = {
            role: "system",
            content: `⚠️ MCP tools are available but ${selectedModel} doesn't support tool calling. Consider using functionary-small-v3.2 or another tool-enabled model.`,
          };
          setChatHistory((prev) => [...prev, warningMessage]);
        }

        // Use regular Ollama chat
        const response = await fetch(
          `http://localhost:${ollamaPort}/api/generate`,
          {
            method: "POST",
            headers: { "Content-Type": "application/json" },
            body: JSON.stringify({
              model: selectedModel,
              prompt: currentMessage,
              stream: false,
            }),
          },
        );

        const responseText = await response.text();
        console.log("Raw response:", responseText);

        let data;
        try {
          data = JSON.parse(responseText);
          console.log("Parsed response:", data);
        } catch (parseError) {
          console.error("Failed to parse response:", parseError);
          throw new Error(`Failed to parse response: ${responseText}`);
        }

        if (response.ok) {
          const aiMessage = { role: "assistant", content: data.response };
          setChatHistory((prev) => [...prev, aiMessage]);
        } else {
          const errorMessage = {
            role: "error",
            content: `Error: ${response.status} - ${
              response.statusText
            } - ${JSON.stringify(data)}`,
          };
          setChatHistory((prev) => [...prev, errorMessage]);
        }
      }
    } catch (error) {
      const errorMsg =
        error instanceof Error ? error.message : "An unknown error occurred";
      const errorMessage = { role: "error", content: `Error: ${errorMsg}` };
      setChatHistory((prev) => [...prev, errorMessage]);
    }

    setChatLoading(false);
  }

  async function addMcpServer() {
    if (!currentServerName.trim()) {
      alert("Please enter a server name");
      return;
    }

    const args = currentServerArgs.trim()
      ? currentServerArgs.split(" ").filter((arg) => arg.trim())
      : [];

    try {
      await invoke("save_mcp_server", {
        name: currentServerName,
        command: currentServerCommand,
        args: args,
      });

      setMcpServers((prev) => ({
        ...prev,
        [currentServerName]: {
          command: currentServerCommand,
          args: args,
        },
      }));

      setCurrentServerName("");
      setCurrentServerArgs("");
      setActiveSection("none");

      // Scroll to the server list to show the newly added server
      setTimeout(() => {
        if (serverListRef.current) {
          serverListRef.current.scrollIntoView({
            behavior: "smooth",
            block: "nearest",
          });
        }
      }, 100);
    } catch (error) {
      console.error("Failed to save MCP server:", error);
      alert("Failed to save MCP server. Please try again.");
    }
  }

  async function runMcpServer(serverName: string) {
    setMcpServerLoading((prev) => ({ ...prev, [serverName]: true }));
    setMcpServerStatus((prev) => ({
      ...prev,
      [serverName]: "Starting MCP server in sandbox...",
    }));

    try {
      const server = mcpServers[serverName];
      const result = await invoke("run_mcp_server_in_sandbox", {
        serverName: serverName,
        config: {
          command: server.command,
          args: server.args,
        },
      });

      setMcpServerStatus((prev) => ({
        ...prev,
        [serverName]: `MCP server result: ${result}`,
      }));

      // Refresh MCP tools and server statuses after starting a server
      setTimeout(() => {
        loadMcpTools();
        loadMcpServerStatuses();
      }, 2000);
    } catch (error) {
      const errorMsg =
        error instanceof Error ? error.message : "An unknown error occurred";
      setMcpServerStatus((prev) => ({
        ...prev,
        [serverName]: `Error: ${errorMsg}`,
      }));
    }

    setMcpServerLoading((prev) => ({ ...prev, [serverName]: false }));
  }

  async function removeMcpServer(serverName: string) {
    try {
      await invoke("delete_mcp_server", { name: serverName });

      setMcpServers((prev) => {
        const newServers = { ...prev };
        delete newServers[serverName];
        return newServers;
      });

      setMcpServerStatus((prev) => {
        const newStatus = { ...prev };
        delete newStatus[serverName];
        return newStatus;
      });

      setMcpServerLoading((prev) => {
        const newLoading = { ...prev };
        delete newLoading[serverName];
        return newLoading;
      });
    } catch (error) {
      console.error("Failed to delete MCP server:", error);
      alert("Failed to delete MCP server. Please try again.");
    }
  }

  async function importFromJson() {
    try {
      const parsed = JSON.parse(jsonImport);
      let serversToImport: {
        [key: string]: { command: string; args: string[] };
      } = {};

      if (parsed.mcpServers && typeof parsed.mcpServers === "object") {
        serversToImport = parsed.mcpServers;
      } else if (typeof parsed === "object") {
        serversToImport = parsed;
      } else {
        throw new Error("Invalid JSON format");
      }

      const validServers: {
        [key: string]: { command: string; args: string[] };
      } = {};
      Object.entries(serversToImport).forEach(([name, config]) => {
        if (
          typeof config === "object" &&
          "command" in config &&
          "args" in config &&
          Array.isArray(config.args)
        ) {
          validServers[name] = {
            command: config.command,
            args: config.args,
          };
        }
      });

      if (Object.keys(validServers).length > 0) {
        try {
          // Save each server to database
          await Promise.all(
            Object.entries(validServers).map(([name, config]) =>
              invoke("save_mcp_server", {
                name: name,
                command: config.command,
                args: config.args,
              }),
            ),
          );

          setMcpServers((prev) => ({
            ...prev,
            ...validServers,
          }));
          setJsonImport("");
          setActiveSection("none");
          alert(
            `Successfully imported ${
              Object.keys(validServers).length
            } server(s)!`,
          );

          // Scroll to the server list to show the newly imported servers
          setTimeout(() => {
            if (serverListRef.current) {
              serverListRef.current.scrollIntoView({
                behavior: "smooth",
                block: "nearest",
              });
            }
          }, 100);
        } catch (saveError) {
          console.error("Failed to save imported servers:", saveError);
          alert("Failed to save imported servers. Please try again.");
        }
      } else {
        alert("No valid servers found in the JSON");
      }
    } catch (error) {
      alert(
        `Error importing JSON: ${
          error instanceof Error ? error.message : "Invalid JSON"
        }`,
      );
    }
  }

  return (
    <main className="container">
      <div className="header">
        <h1>archestra.ai</h1>
        <div className="logo-row">
          <a href="https://vitejs.dev" target="_blank">
            <img src="/vite.svg" className="logo vite" alt="Vite logo" />
          </a>
        </div>
      </div>

<<<<<<< HEAD
      <div className="card">
        <h3>Ollama Local AI</h3>
        <div className="form-row">
          {!isOllamaRunning ? (
            <button onClick={runOllamaServe}>Start Ollama Server</button>
          ) : (
            <button onClick={stopOllamaServe} className="button-danger">
              Stop Ollama Server
            </button>
          )}
        </div>

        {ollamaStatus && (
          <div
            className={`status-text ${
              ollamaStatus.includes("Error")
                ? "status-error"
                : ollamaStatus.includes("successfully")
                ? "status-success"
                : ""
            }`}
          >
            {ollamaStatus}
          </div>
        )}
        {ollamaPort && (
          <div className="status-text status-success">
            Ollama running on port: {ollamaPort}
          </div>
        )}
      </div>

      <div className="card">
        <h3>Chat with Ollama</h3>
        {ollamaPort && availableModels.length > 0 && (
          <div className="form-row">
            <label>Model:</label>
            <select
              value={selectedModel || ""}
              onChange={(e) => setSelectedModel(e.target.value)}
            >
              {availableModels.map((model) => {
                const supportsTools = model.includes("functionary") || 
                  model.includes("mistral") ||
                  model.includes("command") ||
                  model.includes("qwen") ||
                  model.includes("hermes");
                
                return (
                  <option key={model} value={model}>
                    {model} {supportsTools && mcpTools.length > 0 ? "✅" : ""}
                  </option>
                );
              })}
            </select>
          </div>
        )}
        <div className="chat-history">
          {chatHistory.map((msg, index) => (
            <div key={index} className={`chat-message ${msg.role}`}>
              <div className="role">{msg.role}</div>
              <div>{msg.content}</div>
            </div>
          ))}
        </div>
        <form
          className="form-row"
          onSubmit={(e) => {
            e.preventDefault();
            sendChatMessage();
          }}
        >
          <input
            value={chatMessage}
            onChange={(e) => setChatMessage(e.target.value)}
            placeholder={
              ollamaPort
                ? "Type your message..."
                : "Start Ollama server first..."
            }
            disabled={chatLoading || !ollamaPort}
            style={{ flex: 1 }}
          />
          <button
            type="submit"
            disabled={chatLoading || !chatMessage.trim() || !ollamaPort}
          >
            {chatLoading ? "Sending..." : "Send"}
          </button>
        </form>
      </div>

      <div className="card">
        <h3>MCP Tools Discovery</h3>
        <div className="form-row">
          <button onClick={debugMcpBridge} className="button-debug">
            Debug MCP Bridge
          </button>
        </div>

        {mcpTools.length > 0 ? (
          <div className="tools-list">
            <h4>Available Tools ({mcpTools.length})</h4>
            {mcpTools.map(({ serverName, tool }, index) => (
              <div key={index} className="tool-card">
                <div className="tool-header">
                  <strong>
                    {serverName}.{tool.name}
                  </strong>
                  <span
                    className={`server-status ${
                      mcpServerStatuses[serverName] ? "running" : "stopped"
                    }`}
                  >
                    {mcpServerStatuses[serverName] ? "Running" : "Stopped"}
                  </span>
                </div>
                {tool.description && (
                  <div className="tool-description">{tool.description}</div>
                )}
              </div>
            ))}
          </div>
        ) : (
          <div className="status-text">
            No MCP tools available. Start some MCP servers to see their tools
            here.
            {selectedModel && !selectedModel.includes("functionary") && 
             !selectedModel.includes("mistral") && 
             !selectedModel.includes("command") &&
             !selectedModel.includes("qwen") &&
             !selectedModel.includes("hermes") && (
              <div style={{ marginTop: "10px", color: "#ff6b6b" }}>
                ⚠️ Note: {selectedModel} doesn't support tool calling. 
                To use MCP tools, install a compatible model like:
                <ul style={{ marginTop: "5px", paddingLeft: "20px" }}>
                  <li>ollama pull functionary-small-v3.2</li>
                  <li>ollama pull mistral</li>
                  <li>ollama pull qwen2.5</li>
                </ul>
              </div>
            )}
          </div>
        )}
      </div>

      <div className="card">
        <h3>MCP Servers Configuration</h3>

        <div className="action-buttons">
          <button
            className={`action-button ${
              activeSection === "import" ? "active" : ""
            }`}
            onClick={() =>
              setActiveSection(activeSection === "import" ? "none" : "import")
            }
          >
            Import JSON
          </button>
          <button
            className={`action-button ${
              activeSection === "add" ? "active" : ""
            }`}
            onClick={() =>
              setActiveSection(activeSection === "add" ? "none" : "add")
            }
          >
            Add New MCP
          </button>
        </div>

        {activeSection === "import" && (
          <div className="import-section">
            <div className="collapsible-content">
              <h4>Import from JSON</h4>
              <textarea
                value={jsonImport}
                onChange={(e) => setJsonImport(e.target.value)}
                placeholder={`Paste MCP JSON configuration, e.g.:
{
  "mcpServers": {
    "context7": {
      "command": "npx",
      "args": ["-y", "@upstash/context7-mcp"]
    }
  }
}`}
                className="import-textarea"
              />
              <div className="form-row">
                <button onClick={importFromJson} disabled={!jsonImport.trim()}>
                  Import Servers
=======
      <div className="nav-tabs">
        <button
          className={`nav-tab ${activeTab === "chat" ? "active" : ""}`}
          onClick={() => setActiveTab("chat")}
        >
          Chat with AI
        </button>
        <button
          className={`nav-tab ${activeTab === "mcp" ? "active" : ""}`}
          onClick={() => setActiveTab("mcp")}
        >
          MCP Catalogs
        </button>
      </div>

      {activeTab === "chat" && (
        <>
          <div className="card">
            <h3>Ollama Local AI</h3>
            <div className="form-row">
              {!isOllamaRunning ? (
                <button onClick={runOllamaServe}>Start Ollama Server</button>
              ) : (
                <button onClick={stopOllamaServe} className="button-danger">
                  Stop Ollama Server
>>>>>>> f56f4c02
                </button>
              )}
            </div>

            {ollamaStatus && (
              <div
                className={`status-text ${
                  ollamaStatus.includes("Error")
                    ? "status-error"
                    : ollamaStatus.includes("successfully")
                    ? "status-success"
                    : ""
                }`}
              >
                {ollamaStatus}
              </div>
            )}
            {ollamaPort && (
              <div className="status-text status-success">
                Ollama running on port: {ollamaPort}
              </div>
            )}
          </div>

          <div className="card">
            <h3>Chat with Ollama</h3>
            {ollamaPort && availableModels.length > 0 && (
              <div className="form-row">
                <label>Model:</label>
                <select
                  value={selectedModel || ""}
                  onChange={(e) => setSelectedModel(e.target.value)}
                >
                  {availableModels.map((model) => (
                    <option key={model} value={model}>
                      {model}
                    </option>
                  ))}
                </select>
              </div>
            )}
            <div className="chat-history">
              {chatHistory.map((msg, index) => (
                <div key={index} className={`chat-message ${msg.role}`}>
                  <div className="role">{msg.role}</div>
                  <div>{msg.content}</div>
                </div>
              ))}
            </div>
            <form
              className="form-row"
              onSubmit={(e) => {
                e.preventDefault();
                sendChatMessage();
              }}
            >
              <input
                value={chatMessage}
                onChange={(e) => setChatMessage(e.target.value)}
                placeholder={ollamaPort ? "Type your message..." : "Start Ollama server first..."}
                disabled={chatLoading || !ollamaPort}
                style={{ flex: 1 }}
              />
              <button type="submit" disabled={chatLoading || !chatMessage.trim() || !ollamaPort}>
                {chatLoading ? "Sending..." : "Send"}
              </button>
            </form>
          </div>
        </>
      )}

      {activeTab === "mcp" && (
        <MCPCatalogs
          mcpServers={mcpServers}
          setMcpServers={setMcpServers}
          mcpServerStatus={mcpServerStatus}
          setMcpServerStatus={setMcpServerStatus}
          mcpServerLoading={mcpServerLoading}
          setMcpServerLoading={setMcpServerLoading}
        />
      )}
    </main>
  );
}

export default App;<|MERGE_RESOLUTION|>--- conflicted
+++ resolved
@@ -30,7 +30,6 @@
   const [activeSection, setActiveSection] = useState<"none" | "import" | "add">(
     "none",
   );
-<<<<<<< HEAD
   const [mcpTools, setMcpTools] = useState<
     Array<{
       serverName: string;
@@ -44,15 +43,20 @@
   const [mcpServerStatuses, setMcpServerStatuses] = useState<{
     [key: string]: boolean;
   }>({});
-=======
   const [activeTab, setActiveTab] = useState<"chat" | "mcp">("chat");
 
->>>>>>> f56f4c02
   const serverListRef = useRef<HTMLDivElement>(null);
 
   useEffect(() => {
     loadMcpServersFromDb();
   }, []);
+
+  useEffect(() => {
+    if (activeTab === "chat") {
+      loadMcpTools();
+      loadMcpServerStatuses();
+    }
+  }, [activeTab]);
 
   async function loadMcpServersFromDb() {
     try {
@@ -493,201 +497,6 @@
         </div>
       </div>
 
-<<<<<<< HEAD
-      <div className="card">
-        <h3>Ollama Local AI</h3>
-        <div className="form-row">
-          {!isOllamaRunning ? (
-            <button onClick={runOllamaServe}>Start Ollama Server</button>
-          ) : (
-            <button onClick={stopOllamaServe} className="button-danger">
-              Stop Ollama Server
-            </button>
-          )}
-        </div>
-
-        {ollamaStatus && (
-          <div
-            className={`status-text ${
-              ollamaStatus.includes("Error")
-                ? "status-error"
-                : ollamaStatus.includes("successfully")
-                ? "status-success"
-                : ""
-            }`}
-          >
-            {ollamaStatus}
-          </div>
-        )}
-        {ollamaPort && (
-          <div className="status-text status-success">
-            Ollama running on port: {ollamaPort}
-          </div>
-        )}
-      </div>
-
-      <div className="card">
-        <h3>Chat with Ollama</h3>
-        {ollamaPort && availableModels.length > 0 && (
-          <div className="form-row">
-            <label>Model:</label>
-            <select
-              value={selectedModel || ""}
-              onChange={(e) => setSelectedModel(e.target.value)}
-            >
-              {availableModels.map((model) => {
-                const supportsTools = model.includes("functionary") || 
-                  model.includes("mistral") ||
-                  model.includes("command") ||
-                  model.includes("qwen") ||
-                  model.includes("hermes");
-                
-                return (
-                  <option key={model} value={model}>
-                    {model} {supportsTools && mcpTools.length > 0 ? "✅" : ""}
-                  </option>
-                );
-              })}
-            </select>
-          </div>
-        )}
-        <div className="chat-history">
-          {chatHistory.map((msg, index) => (
-            <div key={index} className={`chat-message ${msg.role}`}>
-              <div className="role">{msg.role}</div>
-              <div>{msg.content}</div>
-            </div>
-          ))}
-        </div>
-        <form
-          className="form-row"
-          onSubmit={(e) => {
-            e.preventDefault();
-            sendChatMessage();
-          }}
-        >
-          <input
-            value={chatMessage}
-            onChange={(e) => setChatMessage(e.target.value)}
-            placeholder={
-              ollamaPort
-                ? "Type your message..."
-                : "Start Ollama server first..."
-            }
-            disabled={chatLoading || !ollamaPort}
-            style={{ flex: 1 }}
-          />
-          <button
-            type="submit"
-            disabled={chatLoading || !chatMessage.trim() || !ollamaPort}
-          >
-            {chatLoading ? "Sending..." : "Send"}
-          </button>
-        </form>
-      </div>
-
-      <div className="card">
-        <h3>MCP Tools Discovery</h3>
-        <div className="form-row">
-          <button onClick={debugMcpBridge} className="button-debug">
-            Debug MCP Bridge
-          </button>
-        </div>
-
-        {mcpTools.length > 0 ? (
-          <div className="tools-list">
-            <h4>Available Tools ({mcpTools.length})</h4>
-            {mcpTools.map(({ serverName, tool }, index) => (
-              <div key={index} className="tool-card">
-                <div className="tool-header">
-                  <strong>
-                    {serverName}.{tool.name}
-                  </strong>
-                  <span
-                    className={`server-status ${
-                      mcpServerStatuses[serverName] ? "running" : "stopped"
-                    }`}
-                  >
-                    {mcpServerStatuses[serverName] ? "Running" : "Stopped"}
-                  </span>
-                </div>
-                {tool.description && (
-                  <div className="tool-description">{tool.description}</div>
-                )}
-              </div>
-            ))}
-          </div>
-        ) : (
-          <div className="status-text">
-            No MCP tools available. Start some MCP servers to see their tools
-            here.
-            {selectedModel && !selectedModel.includes("functionary") && 
-             !selectedModel.includes("mistral") && 
-             !selectedModel.includes("command") &&
-             !selectedModel.includes("qwen") &&
-             !selectedModel.includes("hermes") && (
-              <div style={{ marginTop: "10px", color: "#ff6b6b" }}>
-                ⚠️ Note: {selectedModel} doesn't support tool calling. 
-                To use MCP tools, install a compatible model like:
-                <ul style={{ marginTop: "5px", paddingLeft: "20px" }}>
-                  <li>ollama pull functionary-small-v3.2</li>
-                  <li>ollama pull mistral</li>
-                  <li>ollama pull qwen2.5</li>
-                </ul>
-              </div>
-            )}
-          </div>
-        )}
-      </div>
-
-      <div className="card">
-        <h3>MCP Servers Configuration</h3>
-
-        <div className="action-buttons">
-          <button
-            className={`action-button ${
-              activeSection === "import" ? "active" : ""
-            }`}
-            onClick={() =>
-              setActiveSection(activeSection === "import" ? "none" : "import")
-            }
-          >
-            Import JSON
-          </button>
-          <button
-            className={`action-button ${
-              activeSection === "add" ? "active" : ""
-            }`}
-            onClick={() =>
-              setActiveSection(activeSection === "add" ? "none" : "add")
-            }
-          >
-            Add New MCP
-          </button>
-        </div>
-
-        {activeSection === "import" && (
-          <div className="import-section">
-            <div className="collapsible-content">
-              <h4>Import from JSON</h4>
-              <textarea
-                value={jsonImport}
-                onChange={(e) => setJsonImport(e.target.value)}
-                placeholder={`Paste MCP JSON configuration, e.g.:
-{
-  "mcpServers": {
-    "context7": {
-      "command": "npx",
-      "args": ["-y", "@upstash/context7-mcp"]
-    }
-  }
-}`}
-                className="import-textarea"
-              />
-              <div className="form-row">
-                <button onClick={importFromJson} disabled={!jsonImport.trim()}>
-                  Import Servers
-=======
       <div className="nav-tabs">
         <button
           className={`nav-tab ${activeTab === "chat" ? "active" : ""}`}
@@ -713,7 +522,6 @@
               ) : (
                 <button onClick={stopOllamaServe} className="button-danger">
                   Stop Ollama Server
->>>>>>> f56f4c02
                 </button>
               )}
             </div>
@@ -747,11 +555,19 @@
                   value={selectedModel || ""}
                   onChange={(e) => setSelectedModel(e.target.value)}
                 >
-                  {availableModels.map((model) => (
-                    <option key={model} value={model}>
-                      {model}
-                    </option>
-                  ))}
+                  {availableModels.map((model) => {
+                    const supportsTools = model.includes("functionary") || 
+                      model.includes("mistral") ||
+                      model.includes("command") ||
+                      model.includes("qwen") ||
+                      model.includes("hermes");
+                    
+                    return (
+                      <option key={model} value={model}>
+                        {model} {supportsTools && mcpTools.length > 0 ? "✅" : ""}
+                      </option>
+                    );
+                  })}
                 </select>
               </div>
             )}
@@ -773,14 +589,75 @@
               <input
                 value={chatMessage}
                 onChange={(e) => setChatMessage(e.target.value)}
-                placeholder={ollamaPort ? "Type your message..." : "Start Ollama server first..."}
+                placeholder={
+                  ollamaPort
+                    ? "Type your message..."
+                    : "Start Ollama server first..."
+                }
                 disabled={chatLoading || !ollamaPort}
                 style={{ flex: 1 }}
               />
-              <button type="submit" disabled={chatLoading || !chatMessage.trim() || !ollamaPort}>
+              <button
+                type="submit"
+                disabled={chatLoading || !chatMessage.trim() || !ollamaPort}
+              >
                 {chatLoading ? "Sending..." : "Send"}
               </button>
             </form>
+          </div>
+
+          <div className="card">
+            <h3>MCP Tools Discovery</h3>
+            <div className="form-row">
+              <button onClick={debugMcpBridge} className="button-debug">
+                Debug MCP Bridge
+              </button>
+            </div>
+
+            {mcpTools.length > 0 ? (
+              <div className="tools-list">
+                <h4>Available Tools ({mcpTools.length})</h4>
+                {mcpTools.map(({ serverName, tool }, index) => (
+                  <div key={index} className="tool-card">
+                    <div className="tool-header">
+                      <strong>
+                        {serverName}.{tool.name}
+                      </strong>
+                      <span
+                        className={`server-status ${
+                          mcpServerStatuses[serverName] ? "running" : "stopped"
+                        }`}
+                      >
+                        {mcpServerStatuses[serverName] ? "Running" : "Stopped"}
+                      </span>
+                    </div>
+                    {tool.description && (
+                      <div className="tool-description">{tool.description}</div>
+                    )}
+                  </div>
+                ))}
+              </div>
+            ) : (
+              <div className="status-text">
+                No MCP tools available. Start some MCP servers to see their tools
+                here.
+                {selectedModel && !selectedModel.includes("functionary") && 
+                 !selectedModel.includes("mistral") && 
+                 !selectedModel.includes("command") &&
+                 !selectedModel.includes("qwen") &&
+                 !selectedModel.includes("hermes") && (
+                  <div style={{ marginTop: "10px", color: "#ff6b6b" }}>
+                    ⚠️ Note: {selectedModel} doesn't support tool calling. 
+                    To use MCP tools, install a compatible model like:
+                    <ul style={{ marginTop: "5px", paddingLeft: "20px" }}>
+                      <li>ollama pull functionary-small-v3.2</li>
+                      <li>ollama pull mistral</li>
+                      <li>ollama pull qwen2.5</li>
+                    </ul>
+                  </div>
+                )}
+              </div>
+            )}
           </div>
         </>
       )}
