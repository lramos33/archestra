<<<<<<< HEAD
import { useState } from "react";
=======
import { useState, useEffect, useRef } from "react";
import reactLogo from "./assets/react.svg";
>>>>>>> 8546bac0
import { invoke } from "@tauri-apps/api/core";
import "./App.css";

function App() {
  const [ollamaPort, setOllamaPort] = useState<number | null>(null);
  const [ollamaStatus, setOllamaStatus] = useState("");
  const [chatMessage, setChatMessage] = useState("");
  const [chatHistory, setChatHistory] = useState<
    { role: string; content: string }[]
  >([]);
  const [chatLoading, setChatLoading] = useState(false);
  const [mcpServers, setMcpServers] = useState<{
    [key: string]: { command: string; args: string[] };
  }>({
    github: {
      command: "env",
      args: [
        "GITHUB_PERSONAL_ACCESS_TOKEN=ghp_my_token",
        "npx",
        "-y",
        "@modelcontextprotocol/server-github",
      ],
    },
    "browser-tools": {
      command: "npx",
      args: ["@agentdeskai/browser-tools-mcp"],
    },
    context7: {
      command: "npx",
      args: ["-y", "@upstash/context7-mcp"],
    },
  });
  const [currentServerName, setCurrentServerName] = useState("");
  const [currentServerCommand, setCurrentServerCommand] = useState("env");
  const [currentServerArgs, setCurrentServerArgs] = useState("");
  const [jsonImport, setJsonImport] = useState("");
  const [mcpServerStatus, setMcpServerStatus] = useState<{
    [key: string]: string;
  }>({});
  const [mcpServerLoading, setMcpServerLoading] = useState<{
    [key: string]: boolean;
  }>({});
  const [activeSection, setActiveSection] = useState<"none" | "import" | "add">(
    "none",
  );

  const serverListRef = useRef<HTMLDivElement>(null);


  async function runOllamaServe() {
    try {
      setOllamaStatus("Starting Ollama server...");
      const port = await invoke<number>("start_ollama_server");
      setOllamaPort(port);
      setOllamaStatus(`Ollama server started successfully on port ${port}`);
    } catch (error) {
      const errorMsg =
        error instanceof Error ? error.message : JSON.stringify(error);
      setOllamaStatus(`Error starting Ollama: ${errorMsg}`);
    }
  }

  async function sendChatMessage() {
    if (!chatMessage.trim() || !ollamaPort) return;

    setChatLoading(true);
    const userMessage = { role: "user", content: chatMessage };
    setChatHistory((prev) => [...prev, userMessage]);
    setChatMessage("");

    try {
      const response = await fetch(`http://localhost:${ollamaPort}/api/generate`, {
        method: "POST",
        headers: { "Content-Type": "application/json" },
        body: JSON.stringify({
          model: "llama3.2",
          prompt: chatMessage,
          stream: false,
        }),
      });

      const data = await response.json();

      if (response.ok) {
        const aiMessage = { role: "assistant", content: data.response };
        setChatHistory((prev) => [...prev, aiMessage]);
      } else {
        const errorMessage = {
          role: "error",
          content: `Error: ${response.status} - ${response.statusText}`,
        };
        setChatHistory((prev) => [...prev, errorMessage]);
      }
    } catch (error) {
      const errorMsg =
        error instanceof Error ? error.message : "An unknown error occurred";
      const errorMessage = { role: "error", content: `Error: ${errorMsg}` };
      setChatHistory((prev) => [...prev, errorMessage]);
    }

    setChatLoading(false);
  }

  async function addMcpServer() {
    if (!currentServerName.trim()) {
      alert("Please enter a server name");
      return;
    }

    const args = currentServerArgs.trim()
      ? currentServerArgs.split(" ").filter((arg) => arg.trim())
      : [];

    setMcpServers((prev) => ({
      ...prev,
      [currentServerName]: {
        command: currentServerCommand,
        args: args,
      },
    }));

    setCurrentServerName("");
    setCurrentServerArgs("");
    setActiveSection("none");

    // Scroll to the server list to show the newly added server
    setTimeout(() => {
      if (serverListRef.current) {
        serverListRef.current.scrollIntoView({
          behavior: "smooth",
          block: "nearest",
        });
      }
    }, 100);
  }

  async function runMcpServer(serverName: string) {
    setMcpServerLoading((prev) => ({ ...prev, [serverName]: true }));
    setMcpServerStatus((prev) => ({
      ...prev,
      [serverName]: "Starting MCP server in sandbox...",
    }));

    try {
      const server = mcpServers[serverName];
      const result = await invoke("run_mcp_server_in_sandbox", {
        serverName: serverName,
        config: {
          command: server.command,
          args: server.args,
        },
      });

      setMcpServerStatus((prev) => ({
        ...prev,
        [serverName]: `MCP server result: ${result}`,
      }));
    } catch (error) {
      const errorMsg =
        error instanceof Error ? error.message : "An unknown error occurred";
      setMcpServerStatus((prev) => ({
        ...prev,
        [serverName]: `Error: ${errorMsg}`,
      }));
    }

    setMcpServerLoading((prev) => ({ ...prev, [serverName]: false }));
  }

  async function removeMcpServer(serverName: string) {
    setMcpServers((prev) => {
      const newServers = { ...prev };
      delete newServers[serverName];
      return newServers;
    });

    setMcpServerStatus((prev) => {
      const newStatus = { ...prev };
      delete newStatus[serverName];
      return newStatus;
    });

    setMcpServerLoading((prev) => {
      const newLoading = { ...prev };
      delete newLoading[serverName];
      return newLoading;
    });
  }

  function importFromJson() {
    try {
      const parsed = JSON.parse(jsonImport);
      let serversToImport: {
        [key: string]: { command: string; args: string[] };
      } = {};

      if (parsed.mcpServers && typeof parsed.mcpServers === "object") {
        serversToImport = parsed.mcpServers;
      } else if (typeof parsed === "object") {
        serversToImport = parsed;
      } else {
        throw new Error("Invalid JSON format");
      }

      const validServers: {
        [key: string]: { command: string; args: string[] };
      } = {};
      Object.entries(serversToImport).forEach(([name, config]) => {
        if (
          typeof config === "object" &&
          "command" in config &&
          "args" in config &&
          Array.isArray(config.args)
        ) {
          validServers[name] = {
            command: config.command,
            args: config.args,
          };
        }
      });

      if (Object.keys(validServers).length > 0) {
        setMcpServers((prev) => ({
          ...prev,
          ...validServers,
        }));
        setJsonImport("");
        setActiveSection("none");
        alert(
          `Successfully imported ${
            Object.keys(validServers).length
          } server(s)!`,
        );

        // Scroll to the server list to show the newly imported servers
        setTimeout(() => {
          if (serverListRef.current) {
            serverListRef.current.scrollIntoView({
              behavior: "smooth",
              block: "nearest",
            });
          }
        }, 100);
      } else {
        alert("No valid servers found in the JSON");
      }
    } catch (error) {
      alert(
        `Error importing JSON: ${
          error instanceof Error ? error.message : "Invalid JSON"
        }`,
      );
    }
  }

  return (
    <main className="container">
      <div className="header">
        <h1>archestra.ai</h1>
        <div className="logo-row">
          <a href="https://vitejs.dev" target="_blank">
            <img src="/vite.svg" className="logo vite" alt="Vite logo" />
          </a>
        </div>
      </div>


      <div className="card">
        <h3>Ollama Local AI</h3>
        <div className="form-row">
          <button onClick={runOllamaServe}>Start Ollama Server</button>
        </div>

        {ollamaStatus && (
          <div
            className={`status-text ${
              ollamaStatus.includes("Error")
                ? "status-error"
                : ollamaStatus.includes("successfully")
                ? "status-success"
                : ""
            }`}
          >
            {ollamaStatus}
          </div>
        )}
        {ollamaPort && (
          <div className="status-text status-success">
            Ollama running on port: {ollamaPort}
          </div>
        )}
      </div>

      <div className="card">
        <h3>Chat with Ollama</h3>
        <div className="chat-history">
          {chatHistory.map((msg, index) => (
            <div key={index} className={`chat-message ${msg.role}`}>
              <div className="role">{msg.role}</div>
              <div>{msg.content}</div>
            </div>
          ))}
        </div>
        <form
          className="form-row"
          onSubmit={(e) => {
            e.preventDefault();
            sendChatMessage();
          }}
        >
          <input
            value={chatMessage}
            onChange={(e) => setChatMessage(e.target.value)}
            placeholder={ollamaPort ? "Type your message..." : "Start Ollama server first..."}
            disabled={chatLoading || !ollamaPort}
            style={{ flex: 1 }}
          />
          <button type="submit" disabled={chatLoading || !chatMessage.trim() || !ollamaPort}>
            {chatLoading ? "Sending..." : "Send"}
          </button>
        </form>
      </div>

      <div className="card">
        <h3>MCP Servers Configuration</h3>

        <div className="action-buttons">
          <button
            className={`action-button ${
              activeSection === "import" ? "active" : ""
            }`}
            onClick={() =>
              setActiveSection(activeSection === "import" ? "none" : "import")
            }
          >
            Import JSON
          </button>
          <button
            className={`action-button ${
              activeSection === "add" ? "active" : ""
            }`}
            onClick={() =>
              setActiveSection(activeSection === "add" ? "none" : "add")
            }
          >
            Add New MCP
          </button>
        </div>

        {activeSection === "import" && (
          <div className="import-section">
            <div className="collapsible-content">
              <h4>Import from JSON</h4>
              <textarea
                value={jsonImport}
                onChange={(e) => setJsonImport(e.target.value)}
                placeholder={`Paste MCP JSON configuration, e.g.:
{
  "mcpServers": {
    "context7": {
      "command": "npx",
      "args": ["-y", "@upstash/context7-mcp"]
    }
  }
}`}
                className="import-textarea"
              />
              <div className="form-row">
                <button onClick={importFromJson} disabled={!jsonImport.trim()}>
                  Import Servers
                </button>
              </div>
            </div>
          </div>
        )}

        {activeSection === "add" && (
          <div className="add-server-section">
            <div className="collapsible-content">
              <h4>Add New MCP Server</h4>
              <div className="form-group">
                <label>Server Name</label>
                <input
                  value={currentServerName}
                  onChange={(e) => setCurrentServerName(e.target.value)}
                  placeholder="e.g., github, context7, browser-tools"
                />
              </div>

              <div className="form-row-responsive">
                <input
                  value={currentServerArgs}
                  onChange={(e) => setCurrentServerArgs(e.target.value)}
                  placeholder="Arguments (e.g., GITHUB_PERSONAL_ACCESS_TOKEN=token npx -y @modelcontextprotocol/server-github)"
                />
                <select
                  value={currentServerCommand}
                  onChange={(e) => setCurrentServerCommand(e.target.value)}
                >
                  <option value="env">env</option>
                  <option value="npx">npx</option>
                  <option value="node">node</option>
                </select>
              </div>

              <div className="form-row">
                <button
                  onClick={addMcpServer}
                  disabled={!currentServerName.trim()}
                >
                  Add Server Configuration
                </button>
              </div>
            </div>
          </div>
        )}

        <div>
          <h4>Configured MCP Servers</h4>
          {Object.entries(mcpServers).length === 0 ? (
            <div className="status-text">No servers configured yet.</div>
          ) : (
            <div className="server-list" ref={serverListRef}>
              {Object.entries(mcpServers).map(([name, config]) => (
                <div key={name} className="server-card">
                  <div className="server-header">
                    <div className="server-info">
                      <h4>{name}</h4>
                      <div className="server-details">
                        Command: {config.command}
                        <br />
                        Args: {config.args.join(" ")}
                      </div>
                    </div>
                    <div className="server-actions">
                      <button
                        onClick={() => runMcpServer(name)}
                        disabled={mcpServerLoading[name]}
                      >
                        {mcpServerLoading[name] ? "Running..." : "Run"}
                      </button>
                      <button
                        onClick={() => removeMcpServer(name)}
                        disabled={mcpServerLoading[name]}
                        className="button-danger"
                      >
                        Remove
                      </button>
                    </div>
                  </div>
                  {mcpServerStatus[name] && (
                    <div
                      className={`status-text ${
                        mcpServerStatus[name].includes("Error")
                          ? "status-error"
                          : mcpServerStatus[name].includes("result")
                          ? "status-success"
                          : ""
                      }`}
                    >
                      {mcpServerStatus[name]}
                    </div>
                  )}
                </div>
              ))}
            </div>
          )}
        </div>
      </div>
    </main>
  );
}

export default App;<|MERGE_RESOLUTION|>--- conflicted
+++ resolved
@@ -1,9 +1,4 @@
-<<<<<<< HEAD
-import { useState } from "react";
-=======
-import { useState, useEffect, useRef } from "react";
-import reactLogo from "./assets/react.svg";
->>>>>>> 8546bac0
+import { useState, useRef } from "react";
 import { invoke } from "@tauri-apps/api/core";
 import "./App.css";
 
