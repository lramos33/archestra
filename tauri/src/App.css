:root {
  font-family: 'Inter', 'Segoe UI', Tahoma, Geneva, Verdana, sans-serif;
  font-size: 16px;
  line-height: 1.6;
  font-weight: 400;

  color: #1a1a1a;
  background: linear-gradient(135deg, #667eea 0%, #764ba2 100%);
  min-height: 100vh;

  font-synthesis: none;
  text-rendering: optimizeLegibility;
  -webkit-font-smoothing: antialiased;
  -moz-osx-font-smoothing: grayscale;
  -webkit-text-size-adjust: 100%;
}

body {
  margin: 0;
  padding: 0;
  min-height: 100vh;
}

.container {
  max-width: 1200px;
  margin: 0 auto;
  padding: 2rem;
  display: flex;
  flex-direction: column;
  gap: 2rem;
}

.header {
  text-align: center;
  margin-bottom: 2rem;
}

.header h1 {
  color: white;
  font-size: 2.5rem;
  font-weight: 700;
  margin-bottom: 1rem;
  text-shadow: 0 2px 4px rgba(0, 0, 0, 0.3);
}

.logo-row {
  display: flex;
  justify-content: center;
  gap: 2rem;
  margin: 2rem 0;
}

.logo {
  height: 4rem;
  width: 4rem;
  transition: all 0.3s ease;
  filter: drop-shadow(0 4px 8px rgba(0, 0, 0, 0.2));
}

.logo:hover {
  transform: translateY(-4px);
  filter: drop-shadow(0 8px 16px rgba(0, 0, 0, 0.3));
}

.logo.vite:hover {
  filter: drop-shadow(0 0 2em #747bff);
}

.logo.react:hover {
  filter: drop-shadow(0 0 2em #61dafb);
}

.logo.tauri:hover {
  filter: drop-shadow(0 0 2em #24c8db);
}

.card {
  background: rgba(255, 255, 255, 0.95);
  border-radius: 16px;
  padding: 2rem;
  box-shadow: 0 8px 32px rgba(0, 0, 0, 0.1);
  backdrop-filter: blur(10px);
  border: 1px solid rgba(255, 255, 255, 0.2);
  transition: transform 0.2s ease, box-shadow 0.2s ease;
}

.card:hover {
  transform: translateY(-2px);
  box-shadow: 0 12px 40px rgba(0, 0, 0, 0.15);
}

.card h3 {
  margin-top: 0;
  margin-bottom: 1.5rem;
  color: #2d3748;
  font-size: 1.5rem;
  font-weight: 600;
  border-bottom: 2px solid #e2e8f0;
  padding-bottom: 0.5rem;
}

.form-row {
  display: flex;
  gap: 1rem;
  align-items: center;
  margin-bottom: 1rem;
}

.form-group {
  display: flex;
  flex-direction: column;
  gap: 0.5rem;
  margin-bottom: 1rem;
}

.form-group label {
  font-weight: 500;
  color: #4a5568;
  font-size: 0.9rem;
}

input,
select,
textarea,
button {
  border-radius: 12px;
  border: 2px solid #e2e8f0;
  padding: 0.75rem 1rem;
  font-size: 1rem;
  font-family: inherit;
  transition: all 0.2s ease;
  outline: none;
  box-sizing: border-box;
}

input,
select,
textarea {
  background: white;
  color: #2d3748;
}

input:focus,
select:focus,
textarea:focus {
  border-color: #667eea;
  box-shadow: 0 0 0 3px rgba(102, 126, 234, 0.1);
}

button {
  background: linear-gradient(135deg, #667eea 0%, #764ba2 100%);
  color: white;
  border: none;
  font-weight: 600;
  cursor: pointer;
  text-transform: uppercase;
  letter-spacing: 0.5px;
  font-size: 0.9rem;
  min-width: 120px;
}

button:hover:not(:disabled) {
  transform: translateY(-2px);
  box-shadow: 0 8px 20px rgba(102, 126, 234, 0.3);
}

button:active:not(:disabled) {
  transform: translateY(0);
}

button:disabled {
  opacity: 0.6;
  cursor: not-allowed;
  transform: none;
}

.button-secondary {
  background: linear-gradient(135deg, #718096 0%, #4a5568 100%);
}

.button-danger {
  background: linear-gradient(135deg, #e53e3e 0%, #c53030 100%);
}

.status-text {
  padding: 0.75rem;
  border-radius: 8px;
  background: #f7fafc;
  border-left: 4px solid #667eea;
  margin: 1rem 0;
  font-family: 'Consolas', 'Monaco', monospace;
  font-size: 0.9rem;
  color: #4a5568;
}

.status-error {
  background: #fed7d7;
  border-left-color: #e53e3e;
  color: #c53030;
}

.status-success {
  background: #c6f6d5;
  border-left-color: #38a169;
  color: #2f855a;
}

.chat-history {
  background: #f8f9fa;
  border: 2px solid #e9ecef;
  border-radius: 12px;
  padding: 1rem;
  height: 300px;
  overflow-y: auto;
  margin-bottom: 1rem;
  font-family: 'Consolas', 'Monaco', monospace;
  font-size: 0.9rem;
}

.chat-message {
  margin-bottom: 1rem;
  padding: 0.75rem;
  border-radius: 8px;
  max-width: 80%;
}

.chat-message.user {
  background: linear-gradient(135deg, #667eea 0%, #764ba2 100%);
  color: white;
  margin-left: auto;
  text-align: right;
}

.chat-message.assistant {
  background: #e2e8f0;
  color: #2d3748;
}

.chat-message.error {
  background: #fed7d7;
  color: #c53030;
  border: 1px solid #feb2b2;
}

.chat-message .role {
  font-weight: 600;
  font-size: 0.8rem;
  text-transform: uppercase;
  letter-spacing: 0.5px;
  margin-bottom: 0.25rem;
}

.server-list {
  display: grid;
  gap: 1rem;
}

.server-card {
  background: #f8f9fa;
  border: 2px solid #e9ecef;
  border-radius: 12px;
  padding: 1.5rem;
  transition: all 0.2s ease;
}

.server-card:hover {
  border-color: #667eea;
  box-shadow: 0 4px 12px rgba(102, 126, 234, 0.1);
}

.server-header {
  display: flex;
  justify-content: space-between;
  align-items: flex-start;
  margin-bottom: 1rem;
}

.server-info h4 {
  margin: 0 0 0.5rem 0;
  color: #2d3748;
  font-size: 1.2rem;
}

.server-details {
  font-size: 0.9rem;
  color: #718096;
  font-family: 'Consolas', 'Monaco', monospace;
  line-height: 1.4;
}

.server-actions {
  display: flex;
  gap: 0.75rem;
  flex-shrink: 0;
}

.server-actions button {
  min-width: 80px;
  padding: 0.5rem 1rem;
  font-size: 0.8rem;
}

.import-section {
  background: #f0f4f8;
  border: 2px dashed #cbd5e0;
  border-radius: 12px;
  padding: 1.5rem;
  margin-bottom: 2rem;
}

.import-section h4 {
  color: #4a5568;
  margin-bottom: 1rem;
}

.import-textarea {
  width: 100%;
  min-height: 140px;
  font-family: 'Consolas', 'Monaco', monospace;
  font-size: 0.85rem;
  resize: vertical;
  box-sizing: border-box;
}

.add-server-section {
  background: #edf2f7;
  border-radius: 12px;
  padding: 1.5rem;
  margin-bottom: 2rem;
}

.collapsible-header {
  display: flex;
  justify-content: space-between;
  align-items: center;
  margin-bottom: 1rem;
}

.collapsible-header h4 {
  margin: 0;
}

.toggle-button {
  min-width: 80px;
  padding: 0.5rem 1rem;
  font-size: 0.8rem;
}

.action-buttons {
  display: flex;
  gap: 1rem;
  margin-bottom: 2rem;
}

.action-button {
  flex: 1;
  background: linear-gradient(135deg, #718096 0%, #4a5568 100%);
  color: white;
  border: none;
  border-radius: 12px;
  padding: 1rem 1.5rem;
  font-size: 1rem;
  font-weight: 600;
  cursor: pointer;
  transition: all 0.2s ease;
  text-transform: none;
  letter-spacing: normal;
  min-width: auto;
}

.action-button:hover:not(:disabled) {
  transform: translateY(-2px);
  box-shadow: 0 8px 20px rgba(113, 128, 150, 0.3);
}

.action-button.active {
  background: linear-gradient(135deg, #667eea 0%, #764ba2 100%);
  box-shadow: 0 4px 12px rgba(102, 126, 234, 0.3);
}

.collapsible-content {
  animation: fadeIn 0.3s ease-in-out;
}

@keyframes fadeIn {
  from {
    opacity: 0;
    transform: translateY(-10px);
  }
  to {
    opacity: 1;
    transform: translateY(0);
  }
}

.form-row-responsive {
  display: flex;
  gap: 1rem;
  margin-bottom: 1rem;
}

.form-row-responsive input:first-child {
  flex: 2;
}

.form-row-responsive select {
  flex: 1;
  min-width: 120px;
}

@media (max-width: 768px) {
  .container {
    padding: 1rem;
  }
  
  .form-row,
  .form-row-responsive,
  .action-buttons {
    flex-direction: column;
  }
  
  .server-header,
  .collapsible-header {
    flex-direction: column;
    gap: 1rem;
  }
  
  .server-actions {
    align-self: stretch;
  }
  
  .toggle-button {
    align-self: stretch;
  }
  
  .logo-row {
    gap: 1rem;
  }
  
  .logo {
    height: 3rem;
    width: 3rem;
  }
  
  .header h1 {
    font-size: 2rem;
  }
}

/* Navigation */
.nav-tabs {
  display: flex;
  gap: 1rem;
  margin-bottom: 2rem;
  border-bottom: 2px solid #e2e8f0;
}

.nav-tab {
  background: transparent;
  color: #718096;
  border: none;
  padding: 1rem 1.5rem;
  font-size: 1rem;
  font-weight: 600;
  cursor: pointer;
  border-bottom: 2px solid transparent;
  transition: all 0.2s ease;
  text-transform: none;
  letter-spacing: normal;
  min-width: auto;
}

.nav-tab:hover:not(:disabled) {
  color: #667eea;
  transform: none;
  box-shadow: none;
}

.nav-tab.active {
  color: #667eea;
  border-bottom-color: #667eea;
  background: transparent;
}

/* Featured Servers */
.featured-servers {
  display: grid;
  gap: 1.5rem;
  margin-bottom: 2rem;
}

.server-card.featured {
  background: linear-gradient(135deg, #f7fafc 0%, #edf2f7 100%);
  border: 2px solid #e2e8f0;
  border-radius: 16px;
  padding: 2rem;
  transition: all 0.2s ease;
}

.server-card.featured:hover {
  border-color: #667eea;
  box-shadow: 0 8px 24px rgba(102, 126, 234, 0.15);
  transform: translateY(-2px);
}

.server-card.featured .server-info h4 {
  font-size: 1.3rem;
  margin-bottom: 0.5rem;
}

.server-card.featured .server-info p {
  color: #718096;
  margin-bottom: 1rem;
  font-size: 0.95rem;
}

.tag {
  display: inline-block;
  background: #667eea;
  color: white;
  padding: 0.25rem 0.75rem;
  border-radius: 16px;
  font-size: 0.75rem;
  font-weight: 500;
  margin-right: 0.5rem;
  margin-bottom: 0.5rem;
}

.featured-button {
  background: linear-gradient(135deg, #667eea 0%, #764ba2 100%);
  color: white;
  border: none;
  border-radius: 12px;
  padding: 0.75rem 1.5rem;
  font-size: 1rem;
  font-weight: 600;
  cursor: pointer;
  transition: all 0.2s ease;
  text-transform: none;
  letter-spacing: normal;
  min-width: auto;
}

.featured-button:hover:not(:disabled) {
  transform: translateY(-2px);
  box-shadow: 0 8px 20px rgba(102, 126, 234, 0.3);
}

/* Setup Wizard */
.setup-wizard {
  max-width: 600px;
  margin: 0 auto;
}

.setup-progress {
  display: flex;
  justify-content: space-between;
  align-items: center;
  margin-bottom: 2rem;
}

.progress-bar {
  flex: 1;
  height: 4px;
  background: #e2e8f0;
  border-radius: 2px;
  margin-right: 1rem;
  overflow: hidden;
}

.progress-fill {
  height: 100%;
  background: linear-gradient(135deg, #667eea 0%, #764ba2 100%);
  transition: width 0.3s ease;
}

.setup-step {
  margin-bottom: 2rem;
}

.setup-step h4 {
  color: #2d3748;
  margin-bottom: 1rem;
  font-size: 1.2rem;
}

.setup-step p {
  color: #718096;
  margin-bottom: 1rem;
  line-height: 1.6;
}

.setup-step a {
  color: #667eea;
  text-decoration: none;
  font-weight: 500;
}

.setup-step a:hover {
  text-decoration: underline;
}

.setup-instructions {
  background: #f8f9fa;
  border: 1px solid #e2e8f0;
  border-radius: 8px;
  padding: 1.5rem;
  margin: 1rem 0;
}

.setup-instructions ol {
  margin: 0;
  padding-left: 1.5rem;
}

.setup-instructions li {
  margin-bottom: 0.5rem;
  color: #4a5568;
}

.code-block {
  background: #2d3748;
  color: #e2e8f0;
  border-radius: 8px;
  padding: 1rem;
  margin: 1rem 0;
  font-family: 'Consolas', 'Monaco', monospace;
  font-size: 0.9rem;
  overflow-x: auto;
}

.setup-actions {
  display: flex;
  gap: 1rem;
  justify-content: flex-end;
  margin-top: 2rem;
}

.button-primary {
  background: linear-gradient(135deg, #667eea 0%, #764ba2 100%);
}

@media (max-width: 768px) {
  .nav-tabs {
    flex-direction: column;
    gap: 0;
  }

  .nav-tab {
    text-align: left;
    padding: 1rem;
  }

  .setup-actions {
    flex-direction: column;
  }

  .featured-servers {
    grid-template-columns: 1fr;
  }
}

@media (prefers-color-scheme: dark) {
  :root {
    background: linear-gradient(135deg, #1a202c 0%, #2d3748 100%);
  }
  
  .card {
    background: rgba(45, 55, 72, 0.95);
    border-color: rgba(255, 255, 255, 0.1);
    color: #e2e8f0;
  }
  
  .card h3 {
    color: #e2e8f0;
    border-bottom-color: #4a5568;
  }
  
  input,
  select,
  textarea {
    background: #2d3748;
    color: #e2e8f0;
    border-color: #4a5568;
  }
  
  input:focus,
  select:focus,
  textarea:focus {
    border-color: #667eea;
  }
  
  .chat-history {
    background: #2d3748;
    border-color: #4a5568;
    color: #e2e8f0;
  }
  
  .server-card,
  .import-section,
  .add-server-section {
    background: #2d3748;
    border-color: #4a5568;
  }
  
  .status-text {
    background: #2d3748;
    color: #e2e8f0;
  }
  
  .form-group label {
    color: #a0aec0;
  }
  
  .server-details {
    color: #a0aec0;
  }
<<<<<<< HEAD
}

.tools-list {
  margin-top: 15px;
}

.tool-card {
  background: rgba(255, 255, 255, 0.1);
  border: 1px solid rgba(255, 255, 255, 0.2);
  border-radius: 8px;
  padding: 12px;
  margin-bottom: 10px;
  backdrop-filter: blur(10px);
}

.tool-header {
  display: flex;
  justify-content: space-between;
  align-items: center;
  margin-bottom: 8px;
}

.tool-header strong {
  color: #ffffff;
  font-size: 14px;
}

.server-status {
  padding: 4px 8px;
  border-radius: 12px;
  font-size: 12px;
  font-weight: 500;
}

.server-status.running {
  background: rgba(16, 185, 129, 0.2);
  color: #10b981;
  border: 1px solid rgba(16, 185, 129, 0.3);
}

.server-status.stopped {
  background: rgba(239, 68, 68, 0.2);
  color: #ef4444;
  border: 1px solid rgba(239, 68, 68, 0.3);
}

.tool-description {
  color: rgba(255, 255, 255, 0.8);
  font-size: 12px;
  line-height: 1.4;
}

.chat-message.tool {
  background: rgba(16, 185, 129, 0.1);
  border-left: 3px solid #10b981;
}

.chat-message.tool .role {
  color: #10b981;
  font-weight: 600;
}

.chat-message.system {
  background: rgba(255, 193, 7, 0.1);
  border-left: 3px solid #ffc107;
  font-style: italic;
}

.chat-message.system .role {
  color: #f59e0b;
  font-weight: 600;
}

.button-debug {
  background: rgba(255, 165, 0, 0.2);
  color: #ffa500;
  border: 1px solid rgba(255, 165, 0, 0.3);
  padding: 6px 12px;
  border-radius: 6px;
  font-size: 12px;
  font-weight: 500;
  cursor: pointer;
  transition: all 0.2s ease;
}

.button-debug:hover {
  background: rgba(255, 165, 0, 0.3);
  transform: translateY(-1px);
=======

  .nav-tabs {
    border-bottom-color: #4a5568;
  }

  .nav-tab {
    color: #a0aec0;
  }

  .nav-tab:hover:not(:disabled) {
    color: #667eea;
  }

  .nav-tab.active {
    color: #667eea;
    border-bottom-color: #667eea;
  }

  .server-card.featured {
    background: linear-gradient(135deg, #2d3748 0%, #4a5568 100%);
    border-color: #4a5568;
  }

  .server-card.featured .server-info p {
    color: #a0aec0;
  }

  .setup-step h4 {
    color: #e2e8f0;
  }

  .setup-step p {
    color: #a0aec0;
  }

  .setup-instructions {
    background: #2d3748;
    border-color: #4a5568;
  }

  .setup-instructions li {
    color: #a0aec0;
  }

  .progress-bar {
    background: #4a5568;
  }
>>>>>>> f56f4c02
}<|MERGE_RESOLUTION|>--- conflicted
+++ resolved
@@ -715,7 +715,53 @@
   .server-details {
     color: #a0aec0;
   }
-<<<<<<< HEAD
+
+  .nav-tabs {
+    border-bottom-color: #4a5568;
+  }
+
+  .nav-tab {
+    color: #a0aec0;
+  }
+
+  .nav-tab:hover:not(:disabled) {
+    color: #667eea;
+  }
+
+  .nav-tab.active {
+    color: #667eea;
+    border-bottom-color: #667eea;
+  }
+
+  .server-card.featured {
+    background: linear-gradient(135deg, #2d3748 0%, #4a5568 100%);
+    border-color: #4a5568;
+  }
+
+  .server-card.featured .server-info p {
+    color: #a0aec0;
+  }
+
+  .setup-step h4 {
+    color: #e2e8f0;
+  }
+
+  .setup-step p {
+    color: #a0aec0;
+  }
+
+  .setup-instructions {
+    background: #2d3748;
+    border-color: #4a5568;
+  }
+
+  .setup-instructions li {
+    color: #a0aec0;
+  }
+
+  .progress-bar {
+    background: #4a5568;
+  }
 }
 
 .tools-list {
@@ -804,53 +850,4 @@
 .button-debug:hover {
   background: rgba(255, 165, 0, 0.3);
   transform: translateY(-1px);
-=======
-
-  .nav-tabs {
-    border-bottom-color: #4a5568;
-  }
-
-  .nav-tab {
-    color: #a0aec0;
-  }
-
-  .nav-tab:hover:not(:disabled) {
-    color: #667eea;
-  }
-
-  .nav-tab.active {
-    color: #667eea;
-    border-bottom-color: #667eea;
-  }
-
-  .server-card.featured {
-    background: linear-gradient(135deg, #2d3748 0%, #4a5568 100%);
-    border-color: #4a5568;
-  }
-
-  .server-card.featured .server-info p {
-    color: #a0aec0;
-  }
-
-  .setup-step h4 {
-    color: #e2e8f0;
-  }
-
-  .setup-step p {
-    color: #a0aec0;
-  }
-
-  .setup-instructions {
-    background: #2d3748;
-    border-color: #4a5568;
-  }
-
-  .setup-instructions li {
-    color: #a0aec0;
-  }
-
-  .progress-bar {
-    background: #4a5568;
-  }
->>>>>>> f56f4c02
 }