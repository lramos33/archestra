--- conflicted
+++ resolved
@@ -1,6 +1,5 @@
 import { Card, CardContent, CardHeader, CardTitle } from "../../components/ui/card";
 import ChatInput from "./ChatInput";
-<<<<<<< HEAD
 import ToolCallIndicator from "./ToolCallIndicator";
 import ToolExecutionResult from "./ToolExecutionResult";
 import McpServersDisplay from "../../components/mcp/McpServersDisplay";
@@ -33,15 +32,9 @@
     mcpTools,
     executeTool,
   });
-=======
-import ChatHistory from "./ChatHistory";
-
-interface ChatPageProps {}
->>>>>>> ce24c164
 
 export default function ChatPage(_props: ChatPageProps) {
   return (
-<<<<<<< HEAD
     <div className="space-y-4">
       {/* MCP Servers Display */}
       <McpServersDisplay
@@ -174,7 +167,6 @@
         </CardContent>
       </Card>
     </div>
-=======
     <Card>
       <CardHeader>
         <CardTitle>Chat</CardTitle>
@@ -184,6 +176,5 @@
         <ChatInput />
       </CardContent>
     </Card>
->>>>>>> ce24c164
   );
 }