--- conflicted
+++ resolved
@@ -5,6 +5,7 @@
 use crate::utils::get_free_port;
 use tauri_plugin_opener::OpenerExt;
 use tauri::Emitter;
+use crate::database::connection::get_database_connection_with_app;
 
 // Global state for OAuth proxy
 static OAUTH_PROXY_PORT: OnceLock<u16> = OnceLock::new();
@@ -48,12 +49,6 @@
 
 #[tauri::command]
 pub fn save_gmail_tokens(app: tauri::AppHandle, tokens: GmailTokens) -> Result<(), String> {
-<<<<<<< HEAD
-    use crate::database::connection::get_database_connection_with_app;
-=======
-    use crate::database::get_database_connection_with_app;
->>>>>>> bec0662c
-
     let conn = get_database_connection_with_app(&app).map_err(|e| format!("Failed to get database connection: {}", e))?;
 
     // Save tokens as JSON in the args field of the MCP server record
@@ -95,12 +90,6 @@
 
 #[tauri::command]
 pub fn load_gmail_tokens(app: tauri::AppHandle) -> Result<Option<GmailTokens>, String> {
-<<<<<<< HEAD
-    use crate::database::connection::get_database_connection_with_app;
-=======
-    use crate::database::get_database_connection_with_app;
->>>>>>> bec0662c
-
     let conn = get_database_connection_with_app(&app).map_err(|e| format!("Failed to get database connection: {}", e))?;
 
     // Query for Gmail MCP server tokens
