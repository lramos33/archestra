--- conflicted
+++ resolved
@@ -34,7 +34,6 @@
 futures-util = "0.3"
 tauri-plugin-deep-link = "2.4.0"
 url = "2.5"
-<<<<<<< HEAD
 axum = "0.8.4"
 hyper-util = "0.1.15"
 tracing = "0.1.41"
@@ -43,8 +42,4 @@
 hex = "0.4.3"
 bytes = "1.10.1"
 async-stream = "0.3.6"
-=======
-hyper = { version = "1.0", features = ["full"] }
-hyper-util = { version = "0.1", features = ["full"] }
-http-body-util = "0.1"
->>>>>>> 8cda4f2d
+http-body-util = "0.1"